package rpctest

import (
	"context"
	"fmt"
	"os"
	"path/filepath"
	"strings"
	"time"

	abci "github.com/cometbft/cometbft/abci/types"
	"github.com/cometbft/cometbft/internal/test"
	"github.com/cometbft/cometbft/libs/log"

	cfg "github.com/cometbft/cometbft/config"
	cmtnet "github.com/cometbft/cometbft/libs/net"
	nm "github.com/cometbft/cometbft/node"
	"github.com/cometbft/cometbft/p2p"
	"github.com/cometbft/cometbft/privval"
	"github.com/cometbft/cometbft/proxy"
	ctypes "github.com/cometbft/cometbft/rpc/core/types"
	core_grpc "github.com/cometbft/cometbft/rpc/grpc"
	rpcclient "github.com/cometbft/cometbft/rpc/jsonrpc/client"
)

// Options helps with specifying some parameters for our RPC testing for greater
// control.
type Options struct {
	suppressStdout bool
	recreateConfig bool
}

var globalConfig *cfg.Config
var defaultOptions = Options{
	suppressStdout: false,
	recreateConfig: false,
}

func waitForRPC() {
	laddr := GetConfig().RPC.ListenAddress
	client, err := rpcclient.New(laddr)
	if err != nil {
		panic(err)
	}
	result := new(ctypes.ResultStatus)
	for {
		_, err := client.Call(context.Background(), "status", map[string]interface{}{}, result)
		if err == nil {
			return
		}

		fmt.Println("error", err)
		time.Sleep(time.Millisecond)
	}
}

func waitForGRPC() {
	client := GetGRPCClient()
	for {
		_, err := client.Ping(context.Background(), &core_grpc.RequestPing{})
		if err == nil {
			return
		}
	}
}

// f**ing long, but unique for each test
func makePathname() string {
	// get path
	p, err := os.Getwd()
	if err != nil {
		panic(err)
	}
	// fmt.Println(p)
	sep := string(filepath.Separator)
	return strings.ReplaceAll(p, sep, "_")
}

func randPort() int {
	port, err := cmtnet.GetFreePort()
	if err != nil {
		panic(err)
	}
	return port
}

func makeAddrs() (string, string, string) {
	return fmt.Sprintf("tcp://127.0.0.1:%d", randPort()),
		fmt.Sprintf("tcp://127.0.0.1:%d", randPort()),
		fmt.Sprintf("tcp://127.0.0.1:%d", randPort())
}

func createConfig() *cfg.Config {
	pathname := makePathname()
	c := test.ResetTestRoot(pathname)

	// and we use random ports to run in parallel
	tm, rpc, grpc := makeAddrs()
	c.P2P.ListenAddress = tm
	c.RPC.ListenAddress = rpc
<<<<<<< HEAD
	c.RPC.EventLogWindowSize = 5 * time.Minute
	c.RPC.CORSAllowedOrigins = []string{"https://tendermint.com/"}
=======
	c.RPC.CORSAllowedOrigins = []string{"https://cometbft.com/"}
>>>>>>> 877b0629
	c.RPC.GRPCListenAddress = grpc
	return c
}

// GetConfig returns a config for the test cases as a singleton
func GetConfig(forceCreate ...bool) *cfg.Config {
	if globalConfig == nil || (len(forceCreate) > 0 && forceCreate[0]) {
		globalConfig = createConfig()
	}
	return globalConfig
}

func GetGRPCClient() core_grpc.BroadcastAPIClient {
	grpcAddr := globalConfig.RPC.GRPCListenAddress
	return core_grpc.StartGRPCClient(grpcAddr)
}

// StartTendermint starts a test CometBFT server in a go routine and returns when it is initialized
func StartTendermint(app abci.Application, opts ...func(*Options)) *nm.Node {
	nodeOpts := defaultOptions
	for _, opt := range opts {
		opt(&nodeOpts)
	}
	node := NewTendermint(app, &nodeOpts)
	err := node.Start()
	if err != nil {
		panic(err)
	}

	// wait for rpc
	waitForRPC()
	waitForGRPC()

	if !nodeOpts.suppressStdout {
		fmt.Println("CometBFT running!")
	}

	return node
}

// StopTendermint stops a test CometBFT server, waits until it's stopped and
// cleans up test/config files.
func StopTendermint(node *nm.Node) {
	if err := node.Stop(); err != nil {
		node.Logger.Error("Error when trying to stop node", "err", err)
	}
	node.Wait()
	os.RemoveAll(node.Config().RootDir)
}

// NewTendermint creates a new CometBFT server and sleeps forever
func NewTendermint(app abci.Application, opts *Options) *nm.Node {
	// Create & start node
	config := GetConfig(opts.recreateConfig)
	var logger log.Logger
	if opts.suppressStdout {
		logger = log.NewNopLogger()
	} else {
		logger = log.NewTMLogger(log.NewSyncWriter(os.Stdout))
		logger = log.NewFilter(logger, log.AllowError())
	}
	pvKeyFile := config.PrivValidatorKeyFile()
	pvKeyStateFile := config.PrivValidatorStateFile()
	pv := privval.LoadOrGenFilePV(pvKeyFile, pvKeyStateFile)
	papp := proxy.NewLocalClientCreator(app)
	nodeKey, err := p2p.LoadOrGenNodeKey(config.NodeKeyFile())
	if err != nil {
		panic(err)
	}
	node, err := nm.NewNode(config, pv, nodeKey, papp,
		nm.DefaultGenesisDocProviderFunc(config),
		cfg.DefaultDBProvider,
		nm.DefaultMetricsProvider(config.Instrumentation),
		logger)
	if err != nil {
		panic(err)
	}
	return node
}

// SuppressStdout is an option that tries to make sure the RPC test CometBFT
// node doesn't log anything to stdout.
func SuppressStdout(o *Options) {
	o.suppressStdout = true
}

// RecreateConfig instructs the RPC test to recreate the configuration each
// time, instead of treating it as a global singleton.
func RecreateConfig(o *Options) {
	o.recreateConfig = true
}<|MERGE_RESOLUTION|>--- conflicted
+++ resolved
@@ -98,12 +98,8 @@
 	tm, rpc, grpc := makeAddrs()
 	c.P2P.ListenAddress = tm
 	c.RPC.ListenAddress = rpc
-<<<<<<< HEAD
 	c.RPC.EventLogWindowSize = 5 * time.Minute
-	c.RPC.CORSAllowedOrigins = []string{"https://tendermint.com/"}
-=======
 	c.RPC.CORSAllowedOrigins = []string{"https://cometbft.com/"}
->>>>>>> 877b0629
 	c.RPC.GRPCListenAddress = grpc
 	return c
 }
