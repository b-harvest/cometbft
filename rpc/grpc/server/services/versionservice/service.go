package versionservice

import (
	context "context"

	pbsvc "github.com/cometbft/cometbft/api/cometbft/services/version/v1"
	"github.com/cometbft/cometbft/version"
)

type versionServiceServer struct{}

// New creates a new CometBFT version service server.
func New() pbsvc.VersionServiceServer {
	return &versionServiceServer{}
}

// GetVersion implements v1.VersionServiceServer
<<<<<<< HEAD
func (s *versionServiceServer) GetVersion(context.Context, *pbsvc.GetVersionRequest) (*pbsvc.GetVersionResponse, error) {
	return &pbsvc.GetVersionResponse{
		Node:  version.TMCoreSemVer,
=======
func (s *versionServiceServer) GetVersion(context.Context, *v1.GetVersionRequest) (*v1.GetVersionResponse, error) {
	return &v1.GetVersionResponse{
		Node:  version.CMTSemVer,
>>>>>>> 6c1deb50
		Abci:  version.ABCIVersion,
		P2P:   version.P2PProtocol,
		Block: version.BlockProtocol,
	}, nil
}<|MERGE_RESOLUTION|>--- conflicted
+++ resolved
@@ -15,15 +15,9 @@
 }
 
 // GetVersion implements v1.VersionServiceServer
-<<<<<<< HEAD
 func (s *versionServiceServer) GetVersion(context.Context, *pbsvc.GetVersionRequest) (*pbsvc.GetVersionResponse, error) {
 	return &pbsvc.GetVersionResponse{
-		Node:  version.TMCoreSemVer,
-=======
-func (s *versionServiceServer) GetVersion(context.Context, *v1.GetVersionRequest) (*v1.GetVersionResponse, error) {
-	return &v1.GetVersionResponse{
 		Node:  version.CMTSemVer,
->>>>>>> 6c1deb50
 		Abci:  version.ABCIVersion,
 		P2P:   version.P2PProtocol,
 		Block: version.BlockProtocol,
