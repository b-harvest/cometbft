package e2e

import (
	"bytes"
	"errors"
	"fmt"
	"io"
	"math/rand"
	"net"
	"path/filepath"
	"sort"
	"strconv"
	"strings"
	"time"

	"github.com/tendermint/tendermint/crypto"
	"github.com/tendermint/tendermint/crypto/ed25519"
	"github.com/tendermint/tendermint/crypto/secp256k1"
	rpchttp "github.com/tendermint/tendermint/rpc/client/http"
)

const (
	randomSeed     int64  = 2308084734268
	proxyPortFirst uint32 = 5701

	defaultBatchSize   = 2
	defaultConnections = 1
	defaultTxSizeBytes = 1024
)

type (
	Mode         string
	Protocol     string
	Perturbation string
)

const (
	ModeValidator Mode = "validator"
	ModeFull      Mode = "full"
	ModeLight     Mode = "light"
	ModeSeed      Mode = "seed"

	ProtocolBuiltin       Protocol = "builtin"
	ProtocolBuiltinUnsync Protocol = "builtin_unsync"
	ProtocolFile          Protocol = "file"
	ProtocolGRPC          Protocol = "grpc"
	ProtocolTCP           Protocol = "tcp"
	ProtocolUNIX          Protocol = "unix"

	PerturbationDisconnect Perturbation = "disconnect"
	PerturbationKill       Perturbation = "kill"
	PerturbationPause      Perturbation = "pause"
	PerturbationRestart    Perturbation = "restart"

	EvidenceAgeHeight int64         = 7
	EvidenceAgeTime   time.Duration = 500 * time.Millisecond
)

// Testnet represents a single testnet.
type Testnet struct {
	Name                 string
	File                 string
	Dir                  string
	IP                   *net.IPNet
	InitialHeight        int64
	InitialState         map[string]string
	Validators           map[*Node]int64
	ValidatorUpdates     map[int64]map[*Node]int64
	Nodes                []*Node
	KeyType              string
	Evidence             int
	LoadTxSizeBytes      int
	LoadTxBatchSize      int
	LoadTxConnections    int
	ABCIProtocol         string
	PrepareProposalDelay time.Duration
	ProcessProposalDelay time.Duration
	CheckTxDelay         time.Duration
}

// Node represents a Tendermint node in a testnet.
type Node struct {
	Name             string
	Version          string
	Testnet          *Testnet
	Mode             Mode
	PrivvalKey       crypto.PrivKey
	NodeKey          crypto.PrivKey
	InternalIP       net.IP
	ExternalIP       net.IP
	ProxyPort        uint32
	StartAt          int64
	BlockSync        string
	StateSync        bool
	Mempool          string
	Database         string
	ABCIProtocol     Protocol
	PrivvalProtocol  Protocol
	PersistInterval  uint64
	SnapshotInterval uint64
	RetainBlocks     uint64
	Seeds            []*Node
	PersistentPeers  []*Node
	Perturbations    []Perturbation

	// SendNoLoad determines if the e2e test should send load to this node.
	SendNoLoad bool
}

// LoadTestnet loads a testnet from a manifest file, using the filename to
// determine the testnet name and directory (from the basename of the file).
// The testnet generation must be deterministic, since it is generated
// separately by the runner and the test cases. For this reason, testnets use a
// random seed to generate e.g. keys.
func LoadTestnet(manifest Manifest, fname string, ifd InfrastructureData) (*Testnet, error) {
	dir := strings.TrimSuffix(fname, filepath.Ext(fname))
	keyGen := newKeyGenerator(randomSeed)
	_, ipNet, err := net.ParseCIDR(ifd.Network)
	if err != nil {
		return nil, fmt.Errorf("invalid IP network address %q: %w", ifd.Network, err)
	}

	testnet := &Testnet{
		Name:                 filepath.Base(dir),
		File:                 fname,
		Dir:                  dir,
		IP:                   ipNet,
		InitialHeight:        1,
		InitialState:         manifest.InitialState,
		Validators:           map[*Node]int64{},
		ValidatorUpdates:     map[int64]map[*Node]int64{},
		Nodes:                []*Node{},
		Evidence:             manifest.Evidence,
		LoadTxSizeBytes:      manifest.LoadTxSizeBytes,
		LoadTxBatchSize:      manifest.LoadTxBatchSize,
		LoadTxConnections:    manifest.LoadTxConnections,
		ABCIProtocol:         manifest.ABCIProtocol,
		PrepareProposalDelay: manifest.PrepareProposalDelay,
		ProcessProposalDelay: manifest.ProcessProposalDelay,
		CheckTxDelay:         manifest.CheckTxDelay,
	}
	if len(manifest.KeyType) != 0 {
		testnet.KeyType = manifest.KeyType
	}
	if manifest.InitialHeight > 0 {
		testnet.InitialHeight = manifest.InitialHeight
	}
	if testnet.ABCIProtocol == "" {
		testnet.ABCIProtocol = string(ProtocolBuiltin)
	}
	if testnet.LoadTxConnections == 0 {
		testnet.LoadTxConnections = defaultConnections
	}
	if testnet.LoadTxBatchSize == 0 {
		testnet.LoadTxBatchSize = defaultBatchSize
	}
	if testnet.LoadTxSizeBytes == 0 {
		testnet.LoadTxSizeBytes = defaultTxSizeBytes
	}

	// Set up nodes, in alphabetical order (IPs and ports get same order).
	nodeNames := []string{}
	for name := range manifest.Nodes {
		nodeNames = append(nodeNames, name)
	}
	sort.Strings(nodeNames)
	localHostIP := net.ParseIP("127.0.0.1")

	for _, name := range nodeNames {
		nodeManifest := manifest.Nodes[name]
		ind, ok := ifd.Instances[name]
		if !ok {
			return nil, fmt.Errorf("information for node '%s' missing from infrastucture data", name)
		}
		extIP := localHostIP
		if ifd.Provider != "docker" {
			extIP = ind.IPAddress
		}
		v := nodeManifest.Version
		if v == "" {
			v = "local-version"
		}
		node := &Node{
			Name:             name,
			Version:          v,
			Testnet:          testnet,
			PrivvalKey:       keyGen.Generate(manifest.KeyType),
			NodeKey:          keyGen.Generate("ed25519"),
<<<<<<< HEAD
			InternalIP:       ind.IPAddress,
			ExternalIP:       extIP,
=======
			IP:               ind.IPAddress,
>>>>>>> 5353c6c7
			ProxyPort:        ind.Port,
			Mode:             ModeValidator,
			Database:         "goleveldb",
			ABCIProtocol:     Protocol(testnet.ABCIProtocol),
			PrivvalProtocol:  ProtocolFile,
			StartAt:          nodeManifest.StartAt,
			BlockSync:        nodeManifest.BlockSync,
			Mempool:          nodeManifest.Mempool,
			StateSync:        nodeManifest.StateSync,
			PersistInterval:  1,
			SnapshotInterval: nodeManifest.SnapshotInterval,
			RetainBlocks:     nodeManifest.RetainBlocks,
			Perturbations:    []Perturbation{},
			SendNoLoad:       nodeManifest.SendNoLoad,
		}
		if node.StartAt == testnet.InitialHeight {
			node.StartAt = 0 // normalize to 0 for initial nodes, since code expects this
		}
		if nodeManifest.Mode != "" {
			node.Mode = Mode(nodeManifest.Mode)
		}
		if node.Mode == ModeLight {
			node.ABCIProtocol = ProtocolBuiltin
		}
		if nodeManifest.Database != "" {
			node.Database = nodeManifest.Database
		}
		if nodeManifest.PrivvalProtocol != "" {
			node.PrivvalProtocol = Protocol(nodeManifest.PrivvalProtocol)
		}
		if nodeManifest.PersistInterval != nil {
			node.PersistInterval = *nodeManifest.PersistInterval
		}
		for _, p := range nodeManifest.Perturb {
			node.Perturbations = append(node.Perturbations, Perturbation(p))
		}
		testnet.Nodes = append(testnet.Nodes, node)
	}

	// We do a second pass to set up seeds and persistent peers, which allows graph cycles.
	for _, node := range testnet.Nodes {
		nodeManifest, ok := manifest.Nodes[node.Name]
		if !ok {
			return nil, fmt.Errorf("failed to look up manifest for node %q", node.Name)
		}
		for _, seedName := range nodeManifest.Seeds {
			seed := testnet.LookupNode(seedName)
			if seed == nil {
				return nil, fmt.Errorf("unknown seed %q for node %q", seedName, node.Name)
			}
			node.Seeds = append(node.Seeds, seed)
		}
		for _, peerName := range nodeManifest.PersistentPeers {
			peer := testnet.LookupNode(peerName)
			if peer == nil {
				return nil, fmt.Errorf("unknown persistent peer %q for node %q", peerName, node.Name)
			}
			node.PersistentPeers = append(node.PersistentPeers, peer)
		}

		// If there are no seeds or persistent peers specified, default to persistent
		// connections to all other nodes.
		if len(node.PersistentPeers) == 0 && len(node.Seeds) == 0 {
			for _, peer := range testnet.Nodes {
				if peer.Name == node.Name {
					continue
				}
				node.PersistentPeers = append(node.PersistentPeers, peer)
			}
		}
	}

	// Set up genesis validators. If not specified explicitly, use all validator nodes.
	if manifest.Validators != nil {
		for validatorName, power := range *manifest.Validators {
			validator := testnet.LookupNode(validatorName)
			if validator == nil {
				return nil, fmt.Errorf("unknown validator %q", validatorName)
			}
			testnet.Validators[validator] = power
		}
	} else {
		for _, node := range testnet.Nodes {
			if node.Mode == ModeValidator {
				testnet.Validators[node] = 100
			}
		}
	}

	// Set up validator updates.
	for heightStr, validators := range manifest.ValidatorUpdates {
		height, err := strconv.Atoi(heightStr)
		if err != nil {
			return nil, fmt.Errorf("invalid validator update height %q: %w", height, err)
		}
		valUpdate := map[*Node]int64{}
		for name, power := range validators {
			node := testnet.LookupNode(name)
			if node == nil {
				return nil, fmt.Errorf("unknown validator %q for update at height %v", name, height)
			}
			valUpdate[node] = power
		}
		testnet.ValidatorUpdates[int64(height)] = valUpdate
	}

	return testnet, testnet.Validate()
}

// Validate validates a testnet.
func (t Testnet) Validate() error {
	if t.Name == "" {
		return errors.New("network has no name")
	}
	if t.IP == nil {
		return errors.New("network has no IP")
	}
	if len(t.Nodes) == 0 {
		return errors.New("network has no nodes")
	}
	for _, node := range t.Nodes {
		if err := node.Validate(t); err != nil {
			return fmt.Errorf("invalid node %q: %w", node.Name, err)
		}
	}
	return nil
}

// Validate validates a node.
func (n Node) Validate(testnet Testnet) error {
	if n.Name == "" {
		return errors.New("node has no name")
	}
	if n.InternalIP == nil {
		return errors.New("node has no IP address")
	}
	if !testnet.IP.Contains(n.InternalIP) {
		return fmt.Errorf("node IP %v is not in testnet network %v", n.InternalIP, testnet.IP)
	}
	if n.ProxyPort > 0 {
		if n.ProxyPort <= 1024 {
			return fmt.Errorf("local port %v must be >1024", n.ProxyPort)
		}
		for _, peer := range testnet.Nodes {
<<<<<<< HEAD
			if peer.Name != n.Name && peer.ProxyPort == n.ProxyPort && peer.InternalIP.Equal(n.InternalIP) {
=======
			if peer.Name != n.Name && peer.ProxyPort == n.ProxyPort && bytes.Equal(peer.IP, n.IP) {
>>>>>>> 5353c6c7
				return fmt.Errorf("peer %q also has local port %v", peer.Name, n.ProxyPort)
			}
		}
	}
	switch n.BlockSync {
	case "", "v0":
	default:
		return fmt.Errorf("invalid block sync setting %q", n.BlockSync)
	}
	switch n.Mempool {
	case "", "v0", "v1":
	default:
		return fmt.Errorf("invalid mempool version %q", n.Mempool)
	}
	switch n.Database {
	case "goleveldb", "cleveldb", "boltdb", "rocksdb", "badgerdb":
	default:
		return fmt.Errorf("invalid database setting %q", n.Database)
	}
	switch n.ABCIProtocol {
	case ProtocolBuiltin, ProtocolBuiltinUnsync, ProtocolUNIX, ProtocolTCP, ProtocolGRPC:
	default:
		return fmt.Errorf("invalid ABCI protocol setting %q", n.ABCIProtocol)
	}
	if n.Mode == ModeLight && n.ABCIProtocol != ProtocolBuiltin && n.ABCIProtocol != ProtocolBuiltinUnsync {
		return errors.New("light client must use builtin protocol")
	}
	switch n.PrivvalProtocol {
	case ProtocolFile, ProtocolUNIX, ProtocolTCP:
	default:
		return fmt.Errorf("invalid privval protocol setting %q", n.PrivvalProtocol)
	}

	if n.StartAt > 0 && n.StartAt < n.Testnet.InitialHeight {
		return fmt.Errorf("cannot start at height %v lower than initial height %v",
			n.StartAt, n.Testnet.InitialHeight)
	}
	if n.StateSync && n.StartAt == 0 {
		return errors.New("state synced nodes cannot start at the initial height")
	}
	if n.RetainBlocks != 0 && n.RetainBlocks < uint64(EvidenceAgeHeight) {
		return fmt.Errorf("retain_blocks must be greater or equal to max evidence age (%d)",
			EvidenceAgeHeight)
	}
	if n.PersistInterval == 0 && n.RetainBlocks > 0 {
		return errors.New("persist_interval=0 requires retain_blocks=0")
	}
	if n.PersistInterval > 1 && n.RetainBlocks > 0 && n.RetainBlocks < n.PersistInterval {
		return errors.New("persist_interval must be less than or equal to retain_blocks")
	}
	if n.SnapshotInterval > 0 && n.RetainBlocks > 0 && n.RetainBlocks < n.SnapshotInterval {
		return errors.New("snapshot_interval must be less than er equal to retain_blocks")
	}

	for _, perturbation := range n.Perturbations {
		switch perturbation {
		case PerturbationDisconnect, PerturbationKill, PerturbationPause, PerturbationRestart:
		default:
			return fmt.Errorf("invalid perturbation %q", perturbation)
		}
	}

	return nil
}

// LookupNode looks up a node by name. For now, simply do a linear search.
func (t Testnet) LookupNode(name string) *Node {
	for _, node := range t.Nodes {
		if node.Name == name {
			return node
		}
	}
	return nil
}

// ArchiveNodes returns a list of archive nodes that start at the initial height
// and contain the entire blockchain history. They are used e.g. as light client
// RPC servers.
func (t Testnet) ArchiveNodes() []*Node {
	nodes := []*Node{}
	for _, node := range t.Nodes {
		if !node.Stateless() && node.StartAt == 0 && node.RetainBlocks == 0 {
			nodes = append(nodes, node)
		}
	}
	return nodes
}

// RandomNode returns a random non-seed node.
func (t Testnet) RandomNode() *Node {
	for {
		node := t.Nodes[rand.Intn(len(t.Nodes))] //nolint:gosec
		if node.Mode != ModeSeed {
			return node
		}
	}
}

// IPv6 returns true if the testnet is an IPv6 network.
func (t Testnet) IPv6() bool {
	return t.IP.IP.To4() == nil
}

// HasPerturbations returns whether the network has any perturbations.
func (t Testnet) HasPerturbations() bool {
	for _, node := range t.Nodes {
		if len(node.Perturbations) > 0 {
			return true
		}
	}
	return false
}

// Address returns a P2P endpoint address for the node.
func (n Node) AddressP2P(withID bool) string {
	ip := n.InternalIP.String()
	if n.InternalIP.To4() == nil {
		// IPv6 addresses must be wrapped in [] to avoid conflict with : port separator
		ip = fmt.Sprintf("[%v]", ip)
	}
	addr := fmt.Sprintf("%v:26656", ip)
	if withID {
		addr = fmt.Sprintf("%x@%v", n.NodeKey.PubKey().Address().Bytes(), addr)
	}
	return addr
}

// Address returns an RPC endpoint address for the node.
func (n Node) AddressRPC() string {
	ip := n.InternalIP.String()
	if n.InternalIP.To4() == nil {
		// IPv6 addresses must be wrapped in [] to avoid conflict with : port separator
		ip = fmt.Sprintf("[%v]", ip)
	}
	return fmt.Sprintf("%v:26657", ip)
}

// Client returns an RPC client for a node.
func (n Node) Client() (*rpchttp.HTTP, error) {
<<<<<<< HEAD
	return rpchttp.New(fmt.Sprintf("http://%s:%v", n.ExternalIP, n.ProxyPort), "/websocket")
=======
	return rpchttp.New(fmt.Sprintf("http://%s:%v", n.IP, n.ProxyPort), "/websocket")
>>>>>>> 5353c6c7
}

// Stateless returns true if the node is either a seed node or a light node
func (n Node) Stateless() bool {
	return n.Mode == ModeLight || n.Mode == ModeSeed
}

// keyGenerator generates pseudorandom Ed25519 keys based on a seed.
type keyGenerator struct {
	random *rand.Rand
}

func newKeyGenerator(seed int64) *keyGenerator {
	return &keyGenerator{
		random: rand.New(rand.NewSource(seed)), //nolint:gosec
	}
}

func (g *keyGenerator) Generate(keyType string) crypto.PrivKey {
	seed := make([]byte, ed25519.SeedSize)

	_, err := io.ReadFull(g.random, seed)
	if err != nil {
		panic(err) // this shouldn't happen
	}
	switch keyType {
	case "secp256k1":
		return secp256k1.GenPrivKeySecp256k1(seed)
	case "", "ed25519":
		return ed25519.GenPrivKeyFromSecret(seed)
	default:
		panic("KeyType not supported") // should not make it this far
	}
}

// portGenerator generates local Docker proxy ports for each node.
type portGenerator struct {
	nextPort uint32
}

func newPortGenerator(firstPort uint32) *portGenerator {
	return &portGenerator{nextPort: firstPort}
}

func (g *portGenerator) Next() uint32 {
	port := g.nextPort
	g.nextPort++
	if g.nextPort == 0 {
		panic("port overflow")
	}
	return port
}

// ipGenerator generates sequential IP addresses for each node, using a random
// network address.
type ipGenerator struct {
	network *net.IPNet
	nextIP  net.IP
}

func newIPGenerator(network *net.IPNet) *ipGenerator {
	nextIP := make([]byte, len(network.IP))
	copy(nextIP, network.IP)
	gen := &ipGenerator{network: network, nextIP: nextIP}
	// Skip network and gateway addresses
	gen.Next()
	gen.Next()
	return gen
}

func (g *ipGenerator) Network() *net.IPNet {
	n := &net.IPNet{
		IP:   make([]byte, len(g.network.IP)),
		Mask: make([]byte, len(g.network.Mask)),
	}
	copy(n.IP, g.network.IP)
	copy(n.Mask, g.network.Mask)
	return n
}

func (g *ipGenerator) Next() net.IP {
	ip := make([]byte, len(g.nextIP))
	copy(ip, g.nextIP)
	for i := len(g.nextIP) - 1; i >= 0; i-- {
		g.nextIP[i]++
		if g.nextIP[i] != 0 {
			break
		}
	}
	return ip
}<|MERGE_RESOLUTION|>--- conflicted
+++ resolved
@@ -1,7 +1,6 @@
 package e2e
 
 import (
-	"bytes"
 	"errors"
 	"fmt"
 	"io"
@@ -186,12 +185,8 @@
 			Testnet:          testnet,
 			PrivvalKey:       keyGen.Generate(manifest.KeyType),
 			NodeKey:          keyGen.Generate("ed25519"),
-<<<<<<< HEAD
 			InternalIP:       ind.IPAddress,
 			ExternalIP:       extIP,
-=======
-			IP:               ind.IPAddress,
->>>>>>> 5353c6c7
 			ProxyPort:        ind.Port,
 			Mode:             ModeValidator,
 			Database:         "goleveldb",
@@ -336,11 +331,7 @@
 			return fmt.Errorf("local port %v must be >1024", n.ProxyPort)
 		}
 		for _, peer := range testnet.Nodes {
-<<<<<<< HEAD
-			if peer.Name != n.Name && peer.ProxyPort == n.ProxyPort && peer.InternalIP.Equal(n.InternalIP) {
-=======
-			if peer.Name != n.Name && peer.ProxyPort == n.ProxyPort && bytes.Equal(peer.IP, n.IP) {
->>>>>>> 5353c6c7
+			if peer.Name != n.Name && peer.ProxyPort == n.ProxyPort && peer.ExternalIP.Equal(n.ExternalIP) {
 				return fmt.Errorf("peer %q also has local port %v", peer.Name, n.ProxyPort)
 			}
 		}
@@ -480,11 +471,7 @@
 
 // Client returns an RPC client for a node.
 func (n Node) Client() (*rpchttp.HTTP, error) {
-<<<<<<< HEAD
 	return rpchttp.New(fmt.Sprintf("http://%s:%v", n.ExternalIP, n.ProxyPort), "/websocket")
-=======
-	return rpchttp.New(fmt.Sprintf("http://%s:%v", n.IP, n.ProxyPort), "/websocket")
->>>>>>> 5353c6c7
 }
 
 // Stateless returns true if the node is either a seed node or a light node
