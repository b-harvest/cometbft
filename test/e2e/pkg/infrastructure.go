--- conflicted
+++ resolved
@@ -17,11 +17,7 @@
 // InfrastructureData contains the relevant information for a set of existing
 // infrastructure that is to be used for running a testnet.
 type InfrastructureData struct {
-<<<<<<< HEAD
-	path string
-=======
 	Path string
->>>>>>> 29ed2e26
 
 	// Provider is the name of infrastructure provider backing the testnet.
 	// For example, 'docker' if it is running locally in a docker network or
@@ -42,18 +38,9 @@
 // InstanceData contains the relevant information for a machine instance backing
 // one of the nodes in the testnet.
 type InstanceData struct {
-<<<<<<< HEAD
-	IPAddress net.IP `json:"ip_address"`
-	Port      uint32 `json:"port"`
-}
-
-func (i InfrastructureData) Path() string {
-	return i.path
-=======
 	IPAddress    net.IP `json:"ip_address"`
 	ExtIPAddress net.IP `json:"ext_ip_address"`
 	Port         uint32 `json:"port"`
->>>>>>> 29ed2e26
 }
 
 func NewDockerInfrastructureData(m Manifest) (InfrastructureData, error) {
@@ -76,14 +63,9 @@
 	localHostIP := net.ParseIP("127.0.0.1")
 	for name := range m.Nodes {
 		ifd.Instances[name] = InstanceData{
-<<<<<<< HEAD
-			IPAddress: ipGen.Next(),
-			Port:      portGen.Next(),
-=======
 			IPAddress:    ipGen.Next(),
 			ExtIPAddress: localHostIP,
 			Port:         portGen.Next(),
->>>>>>> 29ed2e26
 		}
 	}
 	return ifd, nil
@@ -102,10 +84,6 @@
 	if ifd.Network == "" {
 		ifd.Network = globalIPv4CIDR
 	}
-<<<<<<< HEAD
-	ifd.path = p
-=======
 	ifd.Path = p
->>>>>>> 29ed2e26
 	return ifd, nil
 }