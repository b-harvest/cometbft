--- conflicted
+++ resolved
@@ -410,22 +410,6 @@
 	return reqres, nil
 }
 
-<<<<<<< HEAD
-func (cli *socketClient) queueRequestAsync(
-	ctx context.Context,
-	req *types.Request,
-) (*ReqRes, error) {
-
-	reqres, err := cli.queueRequest(ctx, req)
-	if err != nil {
-		return nil, queueErr(err)
-	}
-
-	return reqres, cli.Error()
-}
-
-=======
->>>>>>> cc18f870
 func (cli *socketClient) queueRequestAndFlush(
 	ctx context.Context,
 	req *types.Request,
