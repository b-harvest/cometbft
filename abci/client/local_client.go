--- conflicted
+++ resolved
@@ -1,17 +1,11 @@
 package abcicli
 
 import (
-<<<<<<< HEAD
 	"context"
 
-	types "github.com/tendermint/tendermint/abci/types"
-	"github.com/tendermint/tendermint/libs/service"
-	tmsync "github.com/tendermint/tendermint/libs/sync"
-=======
 	types "github.com/cometbft/cometbft/abci/types"
 	"github.com/cometbft/cometbft/libs/service"
 	cmtsync "github.com/cometbft/cometbft/libs/sync"
->>>>>>> c67d2f78
 )
 
 // NOTE: use defer to unlock mutex because Application might panic (e.g., in
@@ -28,17 +22,11 @@
 
 var _ Client = (*localClient)(nil)
 
-<<<<<<< HEAD
 // NewLocalClient creates a local client, which wraps the application interface that
 // Tendermint as the client will call to the application as the server. The only
 // difference, is that the local client has a global mutex which enforces serialization
 // of all the ABCI calls from Tendermint to the Application.
-func NewLocalClient(mtx *tmsync.Mutex, app types.Application) Client {
-=======
-// NewLocalClient creates a local client, which will be directly calling the
-// methods of the given app.
 func NewLocalClient(mtx *cmtsync.Mutex, app types.Application) Client {
->>>>>>> c67d2f78
 	if mtx == nil {
 		mtx = new(cmtsync.Mutex)
 	}
