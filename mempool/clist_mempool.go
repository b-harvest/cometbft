--- conflicted
+++ resolved
@@ -102,7 +102,6 @@
 	return nil, false
 }
 
-<<<<<<< HEAD
 func (mem *CListMempool) getMemTx(txKey types.TxKey) (*mempoolTx, bool) {
 	if e, ok := mem.getCElement(txKey); ok {
 		return e.Value.(*mempoolTx), true
@@ -112,15 +111,6 @@
 
 // Called from:
 //   - Flush (lock not held)
-=======
-func (mem *CListMempool) getMemTx(txKey types.TxKey) *mempoolTx {
-	if e, ok := mem.getCElement(txKey); ok {
-		return e.Value.(*mempoolTx)
-	}
-	return nil
-}
-
->>>>>>> 1d51250b
 func (mem *CListMempool) removeAllTxs() {
 	for e := mem.txs.Front(); e != nil; e = e.Next() {
 		mem.txs.Remove(e)
@@ -266,13 +256,8 @@
 		// Note it's possible a tx is still in the cache but no longer in the mempool
 		// (eg. after committing a block, txs are removed from mempool but not cache),
 		// so we only record the sender for txs still in the mempool.
-<<<<<<< HEAD
 		if memTx, found := mem.getMemTx(tx.Key()); found {
-			memTx.AddSender(txInfo.SenderID)
-=======
-		if memTx := mem.getMemTx(tx.Key()); memTx != nil {
 			memTx.addSender(txInfo.SenderID)
->>>>>>> 1d51250b
 			// TODO: consider punishing peer for dups,
 			// its non-trivial since invalid txs can become valid,
 			// but they can spam the same tx with little cost to them atm.
@@ -317,16 +302,7 @@
 	externalCb func(*abci.ResponseCheckTx),
 ) func(res *abci.Response) {
 	return func(res *abci.Response) {
-<<<<<<< HEAD
-		mem.resCbFirstTime(tx, peerID, peerP2PID, res)
-=======
-		if mem.recheckCursor != nil {
-			// this should never happen
-			panic("recheck cursor is not nil in reqResCb")
-		}
-
 		mem.resCbFirstTime(tx, txInfo, res)
->>>>>>> 1d51250b
 
 		// passed in by the caller of CheckTx, eg. the RPC
 		if externalCb != nil {
@@ -356,15 +332,10 @@
 		mem.txs.Remove(elem)
 		elem.DetachPrev()
 		mem.txsMap.Delete(txKey)
-<<<<<<< HEAD
 
 		tx := elem.Value.(*mempoolTx).tx
 		atomic.AddInt64(&mem.txsBytes, int64(-len(tx)))
 
-=======
-		tx := elem.Value.(*mempoolTx).tx
-		atomic.AddInt64(&mem.txsBytes, int64(-len(tx)))
->>>>>>> 1d51250b
 		return nil
 	}
 	return errors.New("transaction not found in mempool")
@@ -418,11 +389,7 @@
 				gasWanted: r.CheckTx.GasWanted,
 				tx:        tx,
 			}
-<<<<<<< HEAD
-			memTx.AddSender(peerID)
-=======
 			memTx.addSender(txInfo.SenderID)
->>>>>>> 1d51250b
 			mem.addTx(memTx)
 			mem.logger.Debug(
 				"added good transaction",
@@ -484,11 +451,7 @@
 
 		if (r.CheckTx.Code != abci.CodeTypeOK) || postCheckErr != nil {
 			// Tx became invalidated due to newly committed block.
-<<<<<<< HEAD
 			mem.logger.Debug("tx is no longer valid", "tx", tx.Hash(), "res", r, "err", postCheckErr)
-=======
-			mem.logger.Debug("tx is no longer valid", "tx", types.Tx(tx).Hash(), "res", r, "err", postCheckErr)
->>>>>>> 1d51250b
 			if err := mem.RemoveTxByKey(memTx.tx.Key()); err != nil {
 				mem.logger.Debug("Transaction could not be removed from mempool", "err", err)
 			}
@@ -686,7 +649,6 @@
 	// In <v0.37 we would call FlushAsync at the end of recheckTx forcing the buffer to flush
 	// all pending messages to the app. There doesn't seem to be any need here as the buffer
 	// will get flushed regularly or when filled.
-<<<<<<< HEAD
 }
 
 func (mem *CListMempool) noRecheckingRequests() bool {
@@ -704,6 +666,4 @@
 		panic("Cannot decrease 0 rechecking requests")
 	}
 	return atomic.AddUint32(&mem.numRecheckingRequests, ^uint32(0))
-=======
->>>>>>> 1d51250b
 }