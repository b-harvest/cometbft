--- conflicted
+++ resolved
@@ -227,11 +227,7 @@
 		}
 	}()
 
-<<<<<<< HEAD
-	iter := NewBlockingIterator(ctx, memR.mempool)
-=======
 	iter := NewBlockingIterator(ctx, memR.mempool, string(peer.ID()))
->>>>>>> edbe162e
 	for {
 		// In case of both next.NextWaitChan() and peer.Quit() are variable at the same time
 		if !memR.IsRunning() || !peer.IsRunning() {
@@ -239,10 +235,6 @@
 		}
 
 		entry := <-iter.WaitNextCh()
-<<<<<<< HEAD
-
-=======
->>>>>>> edbe162e
 		// If the entry we were looking at got garbage collected (removed), try again.
 		if entry == nil {
 			continue
