--- conflicted
+++ resolved
@@ -185,8 +185,7 @@
 		// NOTE: Transaction batching was disabled due to
 		// https://github.com/tendermint/tendermint/issues/5796
 
-<<<<<<< HEAD
-		_, peer_is_sender := memTx.senders.Load(peerID)
+		peer_is_sender := memTx.isSender(peerID)
 		tx_was_sent := memTx.wasSentTo(peer)
 		if peer_is_sender {
 			memR.Logger.Info("NOT sending to", "sender", peer.ID(), "tx", memTx.tx.KeyString())
@@ -209,14 +208,6 @@
 			if peer.Send(p2p.Envelope{ChannelID: MempoolChannel, Message: msg}) {
 				memTx.addToNodeSet(peers)
 			} else {
-=======
-		if !memTx.isSender(peerID) {
-			success := peer.Send(p2p.Envelope{
-				ChannelID: MempoolChannel,
-				Message:   &protomem.Txs{Txs: [][]byte{memTx.tx}},
-			})
-			if !success {
->>>>>>> f4301af8
 				time.Sleep(PeerCatchupSleepIntervalMS * time.Millisecond)
 				continue
 			}
