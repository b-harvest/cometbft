--- conflicted
+++ resolved
@@ -108,16 +108,10 @@
 	// when a transaction is removed from the mempool.
 	TxsRemoved() <-chan types.TxKey
 
-<<<<<<< HEAD
-	// EnableTxsRemoved initializes the TxsRemoved channel.
-	EnableTxsRemoved()
-
 	// Set a callback function to be called when a transaction is removed from
 	// the mempool.
 	SetTxsRemovedCallback(cb func(types.TxKey))
 
-=======
->>>>>>> 1db7f07d
 	// Size returns the number of transactions in the mempool.
 	Size() int
 
