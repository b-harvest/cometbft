package node

import (
	"context"
	"errors"
	"fmt"
	"math"
	"net"
	"os"
	"testing"
	"time"

	"github.com/fortytw2/leaktest"
	"github.com/stretchr/testify/assert"
	"github.com/stretchr/testify/require"
	dbm "github.com/tendermint/tm-db"

	abciclient "github.com/tendermint/tendermint/abci/client"
	"github.com/tendermint/tendermint/abci/example/kvstore"
	"github.com/tendermint/tendermint/config"
	"github.com/tendermint/tendermint/crypto"
	"github.com/tendermint/tendermint/crypto/ed25519"
	"github.com/tendermint/tendermint/crypto/tmhash"
	"github.com/tendermint/tendermint/internal/eventbus"
	"github.com/tendermint/tendermint/internal/evidence"
	"github.com/tendermint/tendermint/internal/mempool"
	"github.com/tendermint/tendermint/internal/proxy"
	"github.com/tendermint/tendermint/internal/pubsub"
	sm "github.com/tendermint/tendermint/internal/state"
	"github.com/tendermint/tendermint/internal/state/indexer"
	"github.com/tendermint/tendermint/internal/store"
	"github.com/tendermint/tendermint/internal/test/factory"
	"github.com/tendermint/tendermint/libs/log"
	tmrand "github.com/tendermint/tendermint/libs/rand"
	"github.com/tendermint/tendermint/libs/service"
	tmtime "github.com/tendermint/tendermint/libs/time"
	"github.com/tendermint/tendermint/privval"
	"github.com/tendermint/tendermint/types"
)

func TestNodeStartStop(t *testing.T) {
	cfg, err := config.ResetTestRoot(t.TempDir(), "node_node_test")
	require.NoError(t, err)

	defer os.RemoveAll(cfg.RootDir)

	ctx, bcancel := context.WithCancel(context.Background())
	defer bcancel()

	logger := log.NewNopLogger()
	// create & start node
	ns, err := newDefaultNode(ctx, cfg, logger)
	require.NoError(t, err)

	n, ok := ns.(*nodeImpl)
	require.True(t, ok)
	t.Cleanup(func() {
		bcancel()
		n.Wait()
	})
	t.Cleanup(leaktest.CheckTimeout(t, time.Second))

	require.NoError(t, n.Start(ctx))
	// wait for the node to produce a block
	tctx, cancel := context.WithTimeout(ctx, time.Second)
	defer cancel()

	blocksSub, err := n.EventBus().SubscribeWithArgs(tctx, pubsub.SubscribeArgs{
		ClientID: "node_test",
		Query:    types.EventQueryNewBlock,
	})
	require.NoError(t, err)
	_, err = blocksSub.Next(tctx)
	require.NoError(t, err, "waiting for event")

	cancel()  // stop the subscription context
	bcancel() // stop the base context
	n.Wait()

	require.False(t, n.IsRunning(), "node must shut down")
}

func getTestNode(ctx context.Context, t *testing.T, conf *config.Config, logger log.Logger) *nodeImpl {
	t.Helper()
	ctx, cancel := context.WithCancel(ctx)
	defer cancel()

	ns, err := newDefaultNode(ctx, conf, logger)
	require.NoError(t, err)

	n, ok := ns.(*nodeImpl)
	require.True(t, ok)

	t.Cleanup(func() {
		cancel()
		if n.IsRunning() {
			ns.Wait()
		}
	})

	t.Cleanup(leaktest.CheckTimeout(t, time.Second))

	return n
}

func TestNodeDelayedStart(t *testing.T) {
	cfg, err := config.ResetTestRoot(t.TempDir(), "node_delayed_start_test")
	require.NoError(t, err)

	defer os.RemoveAll(cfg.RootDir)
	now := tmtime.Now()

	ctx, cancel := context.WithCancel(context.Background())
	defer cancel()

	logger := log.NewNopLogger()

	// create & start node
	n := getTestNode(ctx, t, cfg, logger)
	n.GenesisDoc().GenesisTime = now.Add(2 * time.Second)

	require.NoError(t, n.Start(ctx))

	startTime := tmtime.Now()
	assert.Equal(t, true, startTime.After(n.GenesisDoc().GenesisTime))
}

func TestNodeSetAppVersion(t *testing.T) {
	cfg, err := config.ResetTestRoot(t.TempDir(), "node_app_version_test")
	require.NoError(t, err)
	defer os.RemoveAll(cfg.RootDir)

	ctx, cancel := context.WithCancel(context.Background())
	defer cancel()

	logger := log.NewNopLogger()

	// create node
	n := getTestNode(ctx, t, cfg, logger)

	// default config uses the kvstore app
	appVersion := kvstore.ProtocolVersion

	// check version is set in state
	state, err := n.stateStore.Load()
	require.NoError(t, err)
	assert.Equal(t, state.Version.Consensus.App, appVersion)

	// check version is set in node info
	assert.Equal(t, n.nodeInfo.ProtocolVersion.App, appVersion)
}

func TestNodeSetPrivValTCP(t *testing.T) {
	addr := "tcp://" + testFreeAddr(t)

	t.Cleanup(leaktest.Check(t))
	ctx, cancel := context.WithCancel(context.Background())
	defer cancel()

	logger := log.NewNopLogger()

	cfg, err := config.ResetTestRoot(t.TempDir(), "node_priv_val_tcp_test")
	require.NoError(t, err)
	defer os.RemoveAll(cfg.RootDir)
	cfg.PrivValidator.ListenAddr = addr

	dialer := privval.DialTCPFn(addr, 100*time.Millisecond, ed25519.GenPrivKey())
	dialerEndpoint := privval.NewSignerDialerEndpoint(logger, dialer)
	privval.SignerDialerEndpointTimeoutReadWrite(100 * time.Millisecond)(dialerEndpoint)

	signerServer := privval.NewSignerServer(
		dialerEndpoint,
		cfg.ChainID(),
		types.NewMockPV(),
	)

	go func() {
		err := signerServer.Start(ctx)
		require.NoError(t, err)
	}()
	defer signerServer.Stop()

	genDoc, err := defaultGenesisDocProviderFunc(cfg)()
	require.NoError(t, err)

	pval, err := createPrivval(ctx, logger, cfg, genDoc, nil)
	require.NoError(t, err)

	assert.IsType(t, &privval.RetrySignerClient{}, pval)
}

// address without a protocol must result in error
func TestPrivValidatorListenAddrNoProtocol(t *testing.T) {
	ctx, cancel := context.WithCancel(context.Background())
	defer cancel()

	addrNoPrefix := testFreeAddr(t)

	cfg, err := config.ResetTestRoot(t.TempDir(), "node_priv_val_tcp_test")
	require.NoError(t, err)
	defer os.RemoveAll(cfg.RootDir)
	cfg.PrivValidator.ListenAddr = addrNoPrefix

	logger := log.NewNopLogger()

	n, err := newDefaultNode(ctx, cfg, logger)

	assert.Error(t, err)

	if n != nil && n.IsRunning() {
		cancel()
		n.Wait()
	}
}

func TestNodeSetPrivValIPC(t *testing.T) {
	tmpfile := "/tmp/kms." + tmrand.Str(6) + ".sock"
	defer os.Remove(tmpfile) // clean up

	ctx, cancel := context.WithCancel(context.Background())
	defer cancel()

	cfg, err := config.ResetTestRoot(t.TempDir(), "node_priv_val_tcp_test")
	require.NoError(t, err)
	defer os.RemoveAll(cfg.RootDir)
	cfg.PrivValidator.ListenAddr = "unix://" + tmpfile

	logger := log.NewNopLogger()

	dialer := privval.DialUnixFn(tmpfile)
	dialerEndpoint := privval.NewSignerDialerEndpoint(logger, dialer)

	privval.SignerDialerEndpointTimeoutReadWrite(100 * time.Millisecond)(dialerEndpoint)

	pvsc := privval.NewSignerServer(
		dialerEndpoint,
		cfg.ChainID(),
		types.NewMockPV(),
	)

	go func() {
		err := pvsc.Start(ctx)
		require.NoError(t, err)
	}()
	defer pvsc.Stop()
	genDoc, err := defaultGenesisDocProviderFunc(cfg)()
	require.NoError(t, err)

	pval, err := createPrivval(ctx, logger, cfg, genDoc, nil)
	require.NoError(t, err)

	assert.IsType(t, &privval.RetrySignerClient{}, pval)
}

// testFreeAddr claims a free port so we don't block on listener being ready.
func testFreeAddr(t *testing.T) string {
	ln, err := net.Listen("tcp", "127.0.0.1:0")
	require.NoError(t, err)
	defer ln.Close()

	return fmt.Sprintf("127.0.0.1:%d", ln.Addr().(*net.TCPAddr).Port)
}

// create a proposal block using real and full
// mempool and evidence pool and validate it.
func TestCreateProposalBlock(t *testing.T) {
	ctx, cancel := context.WithCancel(context.Background())
	defer cancel()

	cfg, err := config.ResetTestRoot(t.TempDir(), "node_create_proposal")
	require.NoError(t, err)
	defer os.RemoveAll(cfg.RootDir)

	logger := log.NewNopLogger()

	cc := abciclient.NewLocalCreator(kvstore.NewApplication())
	proxyApp := proxy.New(cc, logger, proxy.NopMetrics())
	err = proxyApp.Start(ctx)
	require.NoError(t, err)

	const height int64 = 1
	state, stateDB, privVals := state(t, 1, height)
	stateStore := sm.NewStore(stateDB)
	maxBytes := 16384
	const partSize uint32 = 256
	maxEvidenceBytes := int64(maxBytes / 2)
	state.ConsensusParams.Block.MaxBytes = int64(maxBytes)
	state.ConsensusParams.Evidence.MaxBytes = maxEvidenceBytes
	proposerAddr, _ := state.Validators.GetByIndex(0)

	mp := mempool.NewTxMempool(
		logger.With("module", "mempool"),
		cfg.Mempool,
<<<<<<< HEAD
		proxyApp,
		state.LastBlockHeight,
=======
		proxyApp.Mempool(),
>>>>>>> 0167f0d5
	)

	// Make EvidencePool
	evidenceDB := dbm.NewMemDB()
	blockStore := store.NewBlockStore(dbm.NewMemDB())
	evidencePool, err := evidence.NewPool(logger, evidenceDB, stateStore, blockStore, evidence.NopMetrics())
	require.NoError(t, err)

	// fill the evidence pool with more evidence
	// than can fit in a block
	var currentBytes int64
	for currentBytes <= maxEvidenceBytes {
		ev, err := types.NewMockDuplicateVoteEvidenceWithValidator(ctx, height, time.Now(), privVals[0], "test-chain")
		require.NoError(t, err)
		currentBytes += int64(len(ev.Bytes()))
		evidencePool.ReportConflictingVotes(ev.VoteA, ev.VoteB)
	}

	evList, size := evidencePool.PendingEvidence(state.ConsensusParams.Evidence.MaxBytes)
	require.Less(t, size, state.ConsensusParams.Evidence.MaxBytes+1)
	evData := types.EvidenceList(evList)
	require.EqualValues(t, size, evData.ByteSize())

	// fill the mempool with more txs
	// than can fit in a block
	txLength := 100
	for i := 0; i <= maxBytes/txLength; i++ {
		tx := tmrand.Bytes(txLength)
		err := mp.CheckTx(ctx, tx, nil, mempool.TxInfo{})
		assert.NoError(t, err)
	}

	blockExec := sm.NewBlockExecutor(
		stateStore,
		logger,
		proxyApp,
		mp,
		evidencePool,
		blockStore,
	)

	commit := types.NewCommit(height-1, 0, types.BlockID{}, nil)
	block, _, err := blockExec.CreateProposalBlock(
		ctx,
		height,
		state, commit,
		proposerAddr,
		nil,
	)
	require.NoError(t, err)

	// check that the part set does not exceed the maximum block size
	partSet, err := block.MakePartSet(partSize)
	require.NoError(t, err)
	assert.Less(t, partSet.ByteSize(), int64(maxBytes))

	partSetFromHeader := types.NewPartSetFromHeader(partSet.Header())
	for partSetFromHeader.Count() < partSetFromHeader.Total() {
		added, err := partSetFromHeader.AddPart(partSet.GetPart(int(partSetFromHeader.Count())))
		require.NoError(t, err)
		require.True(t, added)
	}
	assert.EqualValues(t, partSetFromHeader.ByteSize(), partSet.ByteSize())

	err = blockExec.ValidateBlock(ctx, state, block)
	assert.NoError(t, err)
}

func TestMaxTxsProposalBlockSize(t *testing.T) {
	ctx, cancel := context.WithCancel(context.Background())
	defer cancel()

	cfg, err := config.ResetTestRoot(t.TempDir(), "node_create_proposal")
	require.NoError(t, err)

	defer os.RemoveAll(cfg.RootDir)

	logger := log.NewNopLogger()

	cc := abciclient.NewLocalCreator(kvstore.NewApplication())
	proxyApp := proxy.New(cc, logger, proxy.NopMetrics())
	err = proxyApp.Start(ctx)
	require.NoError(t, err)

	const height int64 = 1
	state, stateDB, _ := state(t, 1, height)
	stateStore := sm.NewStore(stateDB)
	blockStore := store.NewBlockStore(dbm.NewMemDB())
	const maxBytes int64 = 16384
	const partSize uint32 = 256
	state.ConsensusParams.Block.MaxBytes = maxBytes
	proposerAddr, _ := state.Validators.GetByIndex(0)

	// Make Mempool

	mp := mempool.NewTxMempool(
		logger.With("module", "mempool"),
		cfg.Mempool,
<<<<<<< HEAD
		proxyApp,
		state.LastBlockHeight,
=======
		proxyApp.Mempool(),
>>>>>>> 0167f0d5
	)

	// fill the mempool with one txs just below the maximum size
	txLength := int(types.MaxDataBytesNoEvidence(maxBytes, 1))
	tx := tmrand.Bytes(txLength - 4) // to account for the varint
	err = mp.CheckTx(ctx, tx, nil, mempool.TxInfo{})
	assert.NoError(t, err)

	blockExec := sm.NewBlockExecutor(
		stateStore,
		logger,
		proxyApp,
		mp,
		sm.EmptyEvidencePool{},
		blockStore,
	)

	commit := types.NewCommit(height-1, 0, types.BlockID{}, nil)
	block, _, err := blockExec.CreateProposalBlock(
		ctx,
		height,
		state, commit,
		proposerAddr,
		nil,
	)
	require.NoError(t, err)

	pb, err := block.ToProto()
	require.NoError(t, err)
	assert.Less(t, int64(pb.Size()), maxBytes)

	// check that the part set does not exceed the maximum block size
	partSet, err := block.MakePartSet(partSize)
	require.NoError(t, err)
	assert.EqualValues(t, partSet.ByteSize(), int64(pb.Size()))
}

func TestMaxProposalBlockSize(t *testing.T) {
	ctx, cancel := context.WithCancel(context.Background())
	defer cancel()

	cfg, err := config.ResetTestRoot(t.TempDir(), "node_create_proposal")
	require.NoError(t, err)
	defer os.RemoveAll(cfg.RootDir)

	logger := log.NewNopLogger()

	cc := abciclient.NewLocalCreator(kvstore.NewApplication())
	proxyApp := proxy.New(cc, logger, proxy.NopMetrics())
	err = proxyApp.Start(ctx)
	require.NoError(t, err)

	state, stateDB, _ := state(t, types.MaxVotesCount, int64(1))
	stateStore := sm.NewStore(stateDB)
	blockStore := store.NewBlockStore(dbm.NewMemDB())
	const maxBytes int64 = 1024 * 1024 * 2
	state.ConsensusParams.Block.MaxBytes = maxBytes
	proposerAddr, _ := state.Validators.GetByIndex(0)

	// Make Mempool
	mp := mempool.NewTxMempool(
		logger.With("module", "mempool"),
		cfg.Mempool,
<<<<<<< HEAD
		proxyApp,
		state.LastBlockHeight,
=======
		proxyApp.Mempool(),
>>>>>>> 0167f0d5
	)

	// fill the mempool with one txs just below the maximum size
	txLength := int(types.MaxDataBytesNoEvidence(maxBytes, types.MaxVotesCount))
	tx := tmrand.Bytes(txLength - 6) // to account for the varint
	err = mp.CheckTx(ctx, tx, nil, mempool.TxInfo{})
	assert.NoError(t, err)
	// now produce more txs than what a normal block can hold with 10 smaller txs
	// At the end of the test, only the single big tx should be added
	for i := 0; i < 10; i++ {
		tx := tmrand.Bytes(10)
		err = mp.CheckTx(ctx, tx, nil, mempool.TxInfo{})
		assert.NoError(t, err)
	}

	blockExec := sm.NewBlockExecutor(
		stateStore,
		logger,
		proxyApp,
		mp,
		sm.EmptyEvidencePool{},
		blockStore,
	)

	blockID := types.BlockID{
		Hash: tmhash.Sum([]byte("blockID_hash")),
		PartSetHeader: types.PartSetHeader{
			Total: math.MaxInt32,
			Hash:  tmhash.Sum([]byte("blockID_part_set_header_hash")),
		},
	}

	timestamp := time.Date(math.MaxInt64, 0, 0, 0, 0, 0, math.MaxInt64, time.UTC)
	// change state in order to produce the largest accepted header
	state.LastBlockID = blockID
	state.LastBlockHeight = math.MaxInt64 - 1
	state.LastBlockTime = timestamp
	state.LastResultsHash = tmhash.Sum([]byte("last_results_hash"))
	state.AppHash = tmhash.Sum([]byte("app_hash"))
	state.Version.Consensus.Block = math.MaxInt64
	state.Version.Consensus.App = math.MaxInt64
	maxChainID := ""
	for i := 0; i < types.MaxChainIDLen; i++ {
		maxChainID += "𠜎"
	}
	state.ChainID = maxChainID

	cs := types.CommitSig{
		BlockIDFlag:      types.BlockIDFlagNil,
		ValidatorAddress: crypto.AddressHash([]byte("validator_address")),
		Timestamp:        timestamp,
		Signature:        crypto.CRandBytes(types.MaxSignatureSize),
	}

	commit := &types.Commit{
		Height:  math.MaxInt64,
		Round:   math.MaxInt32,
		BlockID: blockID,
	}

	// add maximum amount of signatures to a single commit
	for i := 0; i < types.MaxVotesCount; i++ {
		commit.Signatures = append(commit.Signatures, cs)
	}

	block, partSet, err := blockExec.CreateProposalBlock(
		ctx,
		math.MaxInt64,
		state, commit,
		proposerAddr,
		nil,
	)
	require.NoError(t, err)

	// this ensures that the header is at max size
	block.Header.Time = timestamp

	pb, err := block.ToProto()
	require.NoError(t, err)

	// require that the header and commit be the max possible size
	require.Equal(t, int64(pb.Header.Size()), types.MaxHeaderBytes)
	require.Equal(t, int64(pb.LastCommit.Size()), types.MaxCommitBytes(types.MaxVotesCount))
	// make sure that the block is less than the max possible size
	assert.Equal(t, int64(pb.Size()), maxBytes)
	// because of the proto overhead we expect the part set bytes to be equal or
	// less than the pb block size
	assert.LessOrEqual(t, partSet.ByteSize(), int64(pb.Size()))

}

func TestNodeNewSeedNode(t *testing.T) {
	cfg, err := config.ResetTestRoot(t.TempDir(), "node_new_node_custom_reactors_test")
	require.NoError(t, err)
	cfg.Mode = config.ModeSeed
	defer os.RemoveAll(cfg.RootDir)

	ctx, cancel := context.WithCancel(context.Background())
	defer cancel()

	nodeKey, err := types.LoadOrGenNodeKey(cfg.NodeKeyFile())
	require.NoError(t, err)

	logger := log.NewNopLogger()

	ns, err := makeSeedNode(ctx,
		cfg,
		config.DefaultDBProvider,
		nodeKey,
		defaultGenesisDocProviderFunc(cfg),
		logger,
	)
	t.Cleanup(ns.Wait)
	t.Cleanup(leaktest.CheckTimeout(t, time.Second))

	require.NoError(t, err)
	n, ok := ns.(*seedNodeImpl)
	require.True(t, ok)

	err = n.Start(ctx)
	require.NoError(t, err)
	assert.True(t, n.pexReactor.IsRunning())

	cancel()
	n.Wait()

	assert.False(t, n.pexReactor.IsRunning())
}

func TestNodeSetEventSink(t *testing.T) {
	cfg, err := config.ResetTestRoot(t.TempDir(), "node_app_version_test")
	require.NoError(t, err)

	defer os.RemoveAll(cfg.RootDir)

	ctx, cancel := context.WithCancel(context.Background())
	defer cancel()

	logger := log.NewNopLogger()

	setupTest := func(t *testing.T, conf *config.Config) []indexer.EventSink {
		eventBus := eventbus.NewDefault(logger.With("module", "events"))
		require.NoError(t, eventBus.Start(ctx))

		t.Cleanup(eventBus.Wait)
		genDoc, err := types.GenesisDocFromFile(cfg.GenesisFile())
		require.NoError(t, err)

		indexService, eventSinks, err := createAndStartIndexerService(ctx, cfg,
			config.DefaultDBProvider, eventBus, logger, genDoc.ChainID,
			indexer.NopMetrics())
		require.NoError(t, err)
		t.Cleanup(indexService.Wait)
		return eventSinks
	}
	cleanup := func(ns service.Service) func() {
		return func() {
			n, ok := ns.(*nodeImpl)
			if !ok {
				return
			}
			if n == nil {
				return
			}
			if !n.IsRunning() {
				return
			}
			cancel()
			n.Wait()
		}
	}

	eventSinks := setupTest(t, cfg)
	assert.Equal(t, 1, len(eventSinks))
	assert.Equal(t, indexer.KV, eventSinks[0].Type())

	cfg.TxIndex.Indexer = []string{"null"}
	eventSinks = setupTest(t, cfg)

	assert.Equal(t, 1, len(eventSinks))
	assert.Equal(t, indexer.NULL, eventSinks[0].Type())

	cfg.TxIndex.Indexer = []string{"null", "kv"}
	eventSinks = setupTest(t, cfg)

	assert.Equal(t, 1, len(eventSinks))
	assert.Equal(t, indexer.NULL, eventSinks[0].Type())

	cfg.TxIndex.Indexer = []string{"kvv"}
	ns, err := newDefaultNode(ctx, cfg, logger)
	assert.Nil(t, ns)
	assert.Contains(t, err.Error(), "unsupported event sink type")
	t.Cleanup(cleanup(ns))

	cfg.TxIndex.Indexer = []string{}
	eventSinks = setupTest(t, cfg)

	assert.Equal(t, 1, len(eventSinks))
	assert.Equal(t, indexer.NULL, eventSinks[0].Type())

	cfg.TxIndex.Indexer = []string{"psql"}
	ns, err = newDefaultNode(ctx, cfg, logger)
	assert.Nil(t, ns)
	assert.Contains(t, err.Error(), "the psql connection settings cannot be empty")
	t.Cleanup(cleanup(ns))

	// N.B. We can't create a PSQL event sink without starting a postgres
	// instance for it to talk to. The indexer service tests exercise that case.

	var e = errors.New("found duplicated sinks, please check the tx-index section in the config.toml")
	cfg.TxIndex.Indexer = []string{"null", "kv", "Kv"}
	ns, err = newDefaultNode(ctx, cfg, logger)
	require.Error(t, err)
	assert.Contains(t, err.Error(), e.Error())
	t.Cleanup(cleanup(ns))

	cfg.TxIndex.Indexer = []string{"Null", "kV", "kv", "nUlL"}
	ns, err = newDefaultNode(ctx, cfg, logger)
	require.Error(t, err)
	assert.Contains(t, err.Error(), e.Error())
	t.Cleanup(cleanup(ns))
}

func state(t *testing.T, nVals int, height int64) (sm.State, dbm.DB, []types.PrivValidator) {
	t.Helper()
	privVals := make([]types.PrivValidator, nVals)
	vals := make([]types.GenesisValidator, nVals)
	for i := 0; i < nVals; i++ {
		privVal := types.NewMockPV()
		privVals[i] = privVal
		vals[i] = types.GenesisValidator{
			Address: privVal.PrivKey.PubKey().Address(),
			PubKey:  privVal.PrivKey.PubKey(),
			Power:   1000,
			Name:    fmt.Sprintf("test%d", i),
		}
	}
	s, _ := sm.MakeGenesisState(&types.GenesisDoc{
		ChainID:    "test-chain",
		Validators: vals,
		AppHash:    nil,
	})

	// save validators to db for 2 heights
	stateDB := dbm.NewMemDB()
	t.Cleanup(func() { require.NoError(t, stateDB.Close()) })

	stateStore := sm.NewStore(stateDB)
	require.NoError(t, stateStore.Save(s))

	for i := 1; i < int(height); i++ {
		s.LastBlockHeight++
		s.LastValidators = s.Validators.Copy()
		require.NoError(t, stateStore.Save(s))
	}
	return s, stateDB, privVals
}

func TestLoadStateFromGenesis(t *testing.T) {
	ctx, cancel := context.WithCancel(context.Background())
	defer cancel()

	_ = loadStatefromGenesis(ctx, t)
}

func loadStatefromGenesis(ctx context.Context, t *testing.T) sm.State {
	t.Helper()

	stateDB := dbm.NewMemDB()
	stateStore := sm.NewStore(stateDB)
	cfg, err := config.ResetTestRoot(t.TempDir(), "load_state_from_genesis")
	require.NoError(t, err)

	loadedState, err := stateStore.Load()
	require.NoError(t, err)
	require.True(t, loadedState.IsEmpty())

	valSet, _ := factory.ValidatorSet(ctx, t, 0, 10)
	genDoc := factory.GenesisDoc(cfg, time.Now(), valSet.Validators, nil)

	state, err := loadStateFromDBOrGenesisDocProvider(
		stateStore,
		genDoc,
	)
	require.NoError(t, err)
	require.NotNil(t, state)

	return state
}<|MERGE_RESOLUTION|>--- conflicted
+++ resolved
@@ -291,12 +291,7 @@
 	mp := mempool.NewTxMempool(
 		logger.With("module", "mempool"),
 		cfg.Mempool,
-<<<<<<< HEAD
 		proxyApp,
-		state.LastBlockHeight,
-=======
-		proxyApp.Mempool(),
->>>>>>> 0167f0d5
 	)
 
 	// Make EvidencePool
@@ -395,12 +390,7 @@
 	mp := mempool.NewTxMempool(
 		logger.With("module", "mempool"),
 		cfg.Mempool,
-<<<<<<< HEAD
 		proxyApp,
-		state.LastBlockHeight,
-=======
-		proxyApp.Mempool(),
->>>>>>> 0167f0d5
 	)
 
 	// fill the mempool with one txs just below the maximum size
@@ -464,12 +454,7 @@
 	mp := mempool.NewTxMempool(
 		logger.With("module", "mempool"),
 		cfg.Mempool,
-<<<<<<< HEAD
 		proxyApp,
-		state.LastBlockHeight,
-=======
-		proxyApp.Mempool(),
->>>>>>> 0167f0d5
 	)
 
 	// fill the mempool with one txs just below the maximum size
