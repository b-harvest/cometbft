--- conflicted
+++ resolved
@@ -892,21 +892,8 @@
 func (r *Reactor) processPeerUpdate(peerUpdate p2p.PeerUpdate) {
 	r.Logger.Debug("received peer update", "peer", peerUpdate.NodeID, "status", peerUpdate.Status)
 
-<<<<<<< HEAD
-	return tmjson.Marshal(ps)
-}
-
-// GetHeight returns an atomic snapshot of the PeerRoundState's height
-// used by the mempool to ensure peers are caught up before broadcasting new txs
-func (ps *PeerState) GetHeight() uint64 {
-	ps.mtx.Lock()
-	defer ps.mtx.Unlock()
-	return ps.PRS.Height
-}
-=======
 	r.mtx.Lock()
 	defer r.mtx.Unlock()
->>>>>>> 611dd5ad
 
 	switch peerUpdate.Status {
 	case p2p.PeerStatusUp:
@@ -970,15 +957,6 @@
 	}
 }
 
-<<<<<<< HEAD
-// SetHasProposalBlockPart sets the given block part index as known for the peer.
-func (ps *PeerState) SetHasProposalBlockPart(height uint64, round int32, index int) {
-	ps.mtx.Lock()
-	defer ps.mtx.Unlock()
-
-	if ps.PRS.Height != height || ps.PRS.Round != round {
-		return
-=======
 // handleStateMessage handles envelopes sent from peers on the StateChannel.
 // An error is returned if the message is unrecognized or if validation fails.
 // If we fail to find the peer state for the envelope sender, we perform a no-op
@@ -989,7 +967,6 @@
 	if !ok || ps == nil {
 		r.Logger.Debug("failed to find peer state", "peer", envelope.From, "ch_id", "StateChannel")
 		return nil
->>>>>>> 611dd5ad
 	}
 
 	switch msg := envelope.Message.(type) {
@@ -1020,14 +997,7 @@
 			return nil
 		}
 
-<<<<<<< HEAD
-func (ps *PeerState) getVoteBitArray(height uint64, round int32, votesType tmproto.SignedMsgType) *bits.BitArray {
-	if !types.IsVoteTypeValid(votesType) {
-		return nil
-	}
-=======
 		vsmMsg := msgI.(*VoteSetMaj23Message)
->>>>>>> 611dd5ad
 
 		// peer claims to have a maj23 for some BlockID at <H,R,S>
 		err := votes.SetPeerMaj23(msg.Round, msg.Type, ps.peerID, vsmMsg.BlockID)
@@ -1035,57 +1005,6 @@
 			return err
 		}
 
-<<<<<<< HEAD
-// 'round': A round for which we have a +2/3 commit.
-func (ps *PeerState) ensureCatchupCommitRound(height uint64, round int32, numValidators int) {
-	if ps.PRS.Height != height {
-		return
-	}
-	/*
-		NOTE: This is wrong, 'round' could change.
-		e.g. if orig round is not the same as block LastCommit round.
-		if ps.CatchupCommitRound != -1 && ps.CatchupCommitRound != round {
-			panic(fmt.Sprintf(
-				"Conflicting CatchupCommitRound. Height: %v,
-				Orig: %v,
-				New: %v",
-				height,
-				ps.CatchupCommitRound,
-				round))
-		}
-	*/
-	if ps.PRS.CatchupCommitRound == round {
-		return // Nothing to do!
-	}
-	ps.PRS.CatchupCommitRound = round
-	if round == ps.PRS.Round {
-		ps.PRS.CatchupCommit = ps.PRS.Precommits
-	} else {
-		ps.PRS.CatchupCommit = bits.NewBitArray(numValidators)
-	}
-}
-
-// EnsureVoteBitArrays ensures the bit-arrays have been allocated for tracking
-// what votes this peer has received.
-// NOTE: It's important to make sure that numValidators actually matches
-// what the node sees as the number of validators for height.
-func (ps *PeerState) EnsureVoteBitArrays(height uint64, numValidators int) {
-	ps.mtx.Lock()
-	defer ps.mtx.Unlock()
-	ps.ensureVoteBitArrays(height, numValidators)
-}
-
-func (ps *PeerState) ensureVoteBitArrays(height uint64, numValidators int) {
-	if ps.PRS.Height == height {
-		if ps.PRS.Prevotes == nil {
-			ps.PRS.Prevotes = bits.NewBitArray(numValidators)
-		}
-		if ps.PRS.Precommits == nil {
-			ps.PRS.Precommits = bits.NewBitArray(numValidators)
-		}
-		if ps.PRS.CatchupCommit == nil {
-			ps.PRS.CatchupCommit = bits.NewBitArray(numValidators)
-=======
 		// Respond with a VoteSetBitsMessage showing which votes we have and
 		// consequently shows which we don't have.
 		var ourVotes *bits.BitArray
@@ -1098,7 +1017,6 @@
 
 		default:
 			panic("bad VoteSetBitsMessage field type; forgot to add a check in ValidateBasic?")
->>>>>>> 611dd5ad
 		}
 
 		eMsg := &tmcons.VoteSetBits{
@@ -1159,23 +1077,8 @@
 		r.Metrics.BlockParts.With("peer_id", string(envelope.From)).Add(1)
 		r.state.peerMsgQueue <- msgInfo{bpMsg, envelope.From}
 
-<<<<<<< HEAD
-func (ps *PeerState) setHasVote(height uint64, round int32, voteType tmproto.SignedMsgType, index int32) {
-	logger := ps.logger.With(
-		"peerH/R",
-		fmt.Sprintf("%d/%d", ps.PRS.Height, ps.PRS.Round),
-		"H/R",
-		fmt.Sprintf("%d/%d", height, round))
-	logger.Debug("setHasVote", "type", voteType, "index", index)
-
-	// NOTE: some may be nil BitArrays -> no side effects.
-	psVotes := ps.getVoteBitArray(height, round, voteType)
-	if psVotes != nil {
-		psVotes.SetIndex(int(index), true)
-=======
 	default:
 		return fmt.Errorf("received unknown message on DataChannel: %T", msg)
->>>>>>> 611dd5ad
 	}
 
 	return nil
@@ -1253,33 +1156,12 @@
 			case tmproto.PrevoteType:
 				ourVotes = votes.Prevotes(msg.Round).BitArrayByBlockID(vsbMsg.BlockID)
 
-<<<<<<< HEAD
-// NewRoundStepMessage is sent for every step taken in the ConsensusState.
-// For every height/round/step transition
-type NewRoundStepMessage struct {
-	Height                uint64
-	Round                 int32
-	Step                  cstypes.RoundStepType
-	SecondsSinceStartTime int64
-	LastCommitRound       int32
-}
-
-// ValidateBasic performs basic validation.
-func (m *NewRoundStepMessage) ValidateBasic() error {
-	if m.Round < 0 {
-		return errors.New("negative Round")
-	}
-	if !m.Step.IsValid() {
-		return errors.New("invalid Step")
-	}
-=======
 			case tmproto.PrecommitType:
 				ourVotes = votes.Precommits(msg.Round).BitArrayByBlockID(vsbMsg.BlockID)
 
 			default:
 				panic("bad VoteSetBitsMessage field type; forgot to add a check in ValidateBasic?")
 			}
->>>>>>> 611dd5ad
 
 			ps.ApplyVoteSetBitsMessage(vsbMsg, ourVotes)
 		} else {
@@ -1293,48 +1175,6 @@
 	return nil
 }
 
-<<<<<<< HEAD
-// ValidateHeight validates the height given the chain's initial height.
-func (m *NewRoundStepMessage) ValidateHeight(initialHeight uint64) error {
-	if m.Height < initialHeight {
-		return fmt.Errorf("invalid Height %v (lower than initial height %v)",
-			m.Height, initialHeight)
-	}
-	if m.Height == initialHeight && m.LastCommitRound != -1 {
-		return fmt.Errorf("invalid LastCommitRound %v (must be -1 for initial height %v)",
-			m.LastCommitRound, initialHeight)
-	}
-	if m.Height > initialHeight && m.LastCommitRound < 0 {
-		return fmt.Errorf("LastCommitRound can only be negative for initial height %v", // nolint
-			initialHeight)
-	}
-	return nil
-}
-
-// String returns a string representation.
-func (m *NewRoundStepMessage) String() string {
-	return fmt.Sprintf("[NewRoundStep H:%v R:%v S:%v LCR:%v]",
-		m.Height, m.Round, m.Step, m.LastCommitRound)
-}
-
-//-------------------------------------
-
-// NewValidBlockMessage is sent when a validator observes a valid block B in some round r,
-// i.e., there is a Proposal for block B and 2/3+ prevotes for the block B in the round r.
-// In case the block is also committed, then IsCommit flag is set to true.
-type NewValidBlockMessage struct {
-	Height             uint64
-	Round              int32
-	BlockPartSetHeader types.PartSetHeader
-	BlockParts         *bits.BitArray
-	IsCommit           bool
-}
-
-// ValidateBasic performs basic validation.
-func (m *NewValidBlockMessage) ValidateBasic() error {
-	if m.Round < 0 {
-		return errors.New("negative Round")
-=======
 // handleMessage handles an Envelope sent from a peer on a specific p2p Channel.
 // It will handle errors and any possible panics gracefully. A caller can handle
 // any error returned by sending a PeerError on the respective channel.
@@ -1361,7 +1201,6 @@
 	protoMsg := new(tmcons.Message)
 	if err := protoMsg.Wrap(envelope.Message); err != nil {
 		return err
->>>>>>> 611dd5ad
 	}
 
 	msgI, err := MsgFromProto(protoMsg)
@@ -1381,31 +1220,11 @@
 	case VoteChannel:
 		err = r.handleVoteMessage(envelope, msgI)
 
-<<<<<<< HEAD
-// ProposalPOLMessage is sent when a previous proposal is re-proposed.
-type ProposalPOLMessage struct {
-	Height           uint64
-	ProposalPOLRound int32
-	ProposalPOL      *bits.BitArray
-}
-
-// ValidateBasic performs basic validation.
-func (m *ProposalPOLMessage) ValidateBasic() error {
-	if m.ProposalPOLRound < 0 {
-		return errors.New("negative ProposalPOLRound")
-	}
-	if m.ProposalPOL.Size() == 0 {
-		return errors.New("empty ProposalPOL bit array")
-	}
-	if m.ProposalPOL.Size() > types.MaxVotesCount {
-		return fmt.Errorf("proposalPOL bit array is too big: %d, max: %d", m.ProposalPOL.Size(), types.MaxVotesCount)
-=======
 	case VoteSetBitsChannel:
 		err = r.handleVoteSetBitsMessage(envelope, msgI)
 
 	default:
 		err = fmt.Errorf("unknown channel ID (%d) for envelope (%v)", chID, envelope)
->>>>>>> 611dd5ad
 	}
 
 	return err
@@ -1419,22 +1238,6 @@
 func (r *Reactor) processStateCh() {
 	defer r.stateCh.Close()
 
-<<<<<<< HEAD
-// BlockPartMessage is sent when gossipping a piece of the proposed block.
-type BlockPartMessage struct {
-	Height uint64
-	Round  int32
-	Part   *types.Part
-}
-
-// ValidateBasic performs basic validation.
-func (m *BlockPartMessage) ValidateBasic() error {
-	if m.Round < 0 {
-		return errors.New("negative Round")
-	}
-	if err := m.Part.ValidateBasic(); err != nil {
-		return fmt.Errorf("wrong Part: %v", err)
-=======
 	for {
 		select {
 		case envelope := <-r.stateCh.In:
@@ -1450,7 +1253,6 @@
 			r.Logger.Debug("stopped listening on StateChannel; closing...")
 			return
 		}
->>>>>>> 611dd5ad
 	}
 }
 
@@ -1514,26 +1316,6 @@
 func (r *Reactor) processVoteSetBitsCh() {
 	defer r.voteSetBitsCh.Close()
 
-<<<<<<< HEAD
-// HasVoteMessage is sent to indicate that a particular vote has been received.
-type HasVoteMessage struct {
-	Height uint64
-	Round  int32
-	Type   tmproto.SignedMsgType
-	Index  int32
-}
-
-// ValidateBasic performs basic validation.
-func (m *HasVoteMessage) ValidateBasic() error {
-	if m.Round < 0 {
-		return errors.New("negative Round")
-	}
-	if !types.IsVoteTypeValid(m.Type) {
-		return errors.New("invalid Type")
-	}
-	if m.Index < 0 {
-		return errors.New("negative Index")
-=======
 	for {
 		select {
 		case envelope := <-r.voteSetBitsCh.In:
@@ -1549,7 +1331,6 @@
 			r.Logger.Debug("stopped listening on VoteSetBitsChannel; closing...")
 			return
 		}
->>>>>>> 611dd5ad
 	}
 }
 
@@ -1559,26 +1340,6 @@
 func (r *Reactor) processPeerUpdates() {
 	defer r.peerUpdates.Close()
 
-<<<<<<< HEAD
-// VoteSetMaj23Message is sent to indicate that a given BlockID has seen +2/3 votes.
-type VoteSetMaj23Message struct {
-	Height  uint64
-	Round   int32
-	Type    tmproto.SignedMsgType
-	BlockID types.BlockID
-}
-
-// ValidateBasic performs basic validation.
-func (m *VoteSetMaj23Message) ValidateBasic() error {
-	if m.Round < 0 {
-		return errors.New("negative Round")
-	}
-	if !types.IsVoteTypeValid(m.Type) {
-		return errors.New("invalid Type")
-	}
-	if err := m.BlockID.ValidateBasic(); err != nil {
-		return fmt.Errorf("wrong BlockID: %v", err)
-=======
 	for {
 		select {
 		case peerUpdate := <-r.peerUpdates.Updates():
@@ -1588,7 +1349,6 @@
 			r.Logger.Debug("stopped listening on peer updates channel; closing...")
 			return
 		}
->>>>>>> 611dd5ad
 	}
 }
 
@@ -1599,31 +1359,6 @@
 			return
 		}
 
-<<<<<<< HEAD
-// VoteSetBitsMessage is sent to communicate the bit-array of votes seen for the BlockID.
-type VoteSetBitsMessage struct {
-	Height  uint64
-	Round   int32
-	Type    tmproto.SignedMsgType
-	BlockID types.BlockID
-	Votes   *bits.BitArray
-}
-
-// ValidateBasic performs basic validation.
-func (m *VoteSetBitsMessage) ValidateBasic() error {
-	if !types.IsVoteTypeValid(m.Type) {
-		return errors.New("invalid Type")
-	}
-	if err := m.BlockID.ValidateBasic(); err != nil {
-		return fmt.Errorf("wrong BlockID: %v", err)
-	}
-	// NOTE: Votes.Size() can be zero if the node does not have any
-	if m.Votes.Size() > types.MaxVotesCount {
-		return fmt.Errorf("votes bit array is too big: %d, max: %d", m.Votes.Size(), types.MaxVotesCount)
-	}
-	return nil
-}
-=======
 		select {
 		case msg := <-r.state.statsMsgQueue:
 			ps, ok := r.GetPeerState(msg.PeerID)
@@ -1638,7 +1373,6 @@
 					// TODO: Handle peer quality via the peer manager.
 					// r.Switch.MarkPeerAsGood(peer)
 				}
->>>>>>> 611dd5ad
 
 			case *BlockPartMessage:
 				if numParts := ps.RecordBlockPart(); numParts%blocksToContributeToBecomeGoodPeer == 0 { // nolint: staticcheck
