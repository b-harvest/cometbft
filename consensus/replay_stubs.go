package consensus

import (
	"context"

	abcicli "github.com/cometbft/cometbft/abci/client"
	abci "github.com/cometbft/cometbft/abci/types"
	"github.com/cometbft/cometbft/libs/clist"
	"github.com/cometbft/cometbft/libs/log"
	mempl "github.com/cometbft/cometbft/mempool"
	"github.com/cometbft/cometbft/proxy"
	"github.com/cometbft/cometbft/types"
)

//-----------------------------------------------------------------------------

type emptyMempool struct{}

var _ mempl.Mempool = emptyMempool{}

func (emptyMempool) Lock()            {}
func (emptyMempool) Unlock()          {}
func (emptyMempool) Size() int        { return 0 }
func (emptyMempool) SizeBytes() int64 { return 0 }
func (emptyMempool) CheckTx(types.Tx) (*abcicli.ReqRes, error) {
	return nil, nil
}

func (txmp emptyMempool) RemoveTxByKey(types.TxKey) error {
	return nil
}

func (emptyMempool) ReapMaxBytesMaxGas(int64, int64) types.Txs { return types.Txs{} }
func (emptyMempool) ReapMaxTxs(int) types.Txs                  { return types.Txs{} }
func (emptyMempool) Update(
	int64,
	types.Txs,
	[]*abci.ExecTxResult,
	mempl.PreCheckFunc,
	mempl.PostCheckFunc,
) error {
	return nil
}
<<<<<<< HEAD
func (emptyMempool) Flush()                                     {}
func (emptyMempool) FlushAppConn() error                        { return nil }
func (emptyMempool) TxsAvailable() <-chan struct{}              { return make(chan struct{}) }
func (emptyMempool) EnableTxsAvailable()                        {}
func (emptyMempool) TxsRemoved() <-chan types.TxKey             { return make(chan types.TxKey) }
func (emptyMempool) EnableTxsRemoved()                          {}
func (emptyMempool) SetTxsRemovedCallback(cb func(types.TxKey)) {}
func (emptyMempool) TxsBytes() int64                            { return 0 }
func (emptyMempool) Stop() error                                { return nil }
func (emptyMempool) SetLogger(log.Logger)                       {}
func (emptyMempool) NewIterator() mempl.Iterator                { return nil }
=======
func (emptyMempool) Flush()                         {}
func (emptyMempool) FlushAppConn() error            { return nil }
func (emptyMempool) InitChannels(bool)              {}
func (emptyMempool) TxsAvailable() <-chan struct{}  { return make(chan struct{}) }
func (emptyMempool) TxsRemoved() <-chan types.TxKey { return make(chan types.TxKey) }
func (emptyMempool) TxsBytes() int64                { return 0 }
func (emptyMempool) Stop() error                    { return nil }
func (emptyMempool) SetLogger(log.Logger)           {}
func (emptyMempool) NewIterator() mempl.Iterator    { return nil }
>>>>>>> 1db7f07d

func (emptyMempool) TxsFront() *clist.CElement    { return nil }
func (emptyMempool) TxsWaitChan() <-chan struct{} { return nil }

func (emptyMempool) InitWAL() error { return nil }
func (emptyMempool) CloseWAL()      {}

//-----------------------------------------------------------------------------
// mockProxyApp uses ABCIResponses to give the right results.
//
// Useful because we don't want to call Commit() twice for the same block on
// the real app.

func newMockProxyApp(finalizeBlockResponse *abci.ResponseFinalizeBlock) proxy.AppConnConsensus {
	clientCreator := proxy.NewLocalClientCreator(&mockProxyApp{
		finalizeBlockResponse: finalizeBlockResponse,
	})
	cli, _ := clientCreator.NewABCIClient()
	err := cli.Start()
	if err != nil {
		panic(err)
	}
	return proxy.NewAppConnConsensus(cli, proxy.NopMetrics())
}

type mockProxyApp struct {
	abci.BaseApplication
	finalizeBlockResponse *abci.ResponseFinalizeBlock
}

func (mock *mockProxyApp) FinalizeBlock(context.Context, *abci.RequestFinalizeBlock) (*abci.ResponseFinalizeBlock, error) {
	return mock.finalizeBlockResponse, nil
}<|MERGE_RESOLUTION|>--- conflicted
+++ resolved
@@ -41,29 +41,16 @@
 ) error {
 	return nil
 }
-<<<<<<< HEAD
 func (emptyMempool) Flush()                                     {}
 func (emptyMempool) FlushAppConn() error                        { return nil }
+func (emptyMempool) InitChannels(bool)                          {}
 func (emptyMempool) TxsAvailable() <-chan struct{}              { return make(chan struct{}) }
-func (emptyMempool) EnableTxsAvailable()                        {}
 func (emptyMempool) TxsRemoved() <-chan types.TxKey             { return make(chan types.TxKey) }
-func (emptyMempool) EnableTxsRemoved()                          {}
 func (emptyMempool) SetTxsRemovedCallback(cb func(types.TxKey)) {}
 func (emptyMempool) TxsBytes() int64                            { return 0 }
 func (emptyMempool) Stop() error                                { return nil }
 func (emptyMempool) SetLogger(log.Logger)                       {}
 func (emptyMempool) NewIterator() mempl.Iterator                { return nil }
-=======
-func (emptyMempool) Flush()                         {}
-func (emptyMempool) FlushAppConn() error            { return nil }
-func (emptyMempool) InitChannels(bool)              {}
-func (emptyMempool) TxsAvailable() <-chan struct{}  { return make(chan struct{}) }
-func (emptyMempool) TxsRemoved() <-chan types.TxKey { return make(chan types.TxKey) }
-func (emptyMempool) TxsBytes() int64                { return 0 }
-func (emptyMempool) Stop() error                    { return nil }
-func (emptyMempool) SetLogger(log.Logger)           {}
-func (emptyMempool) NewIterator() mempl.Iterator    { return nil }
->>>>>>> 1db7f07d
 
 func (emptyMempool) TxsFront() *clist.CElement    { return nil }
 func (emptyMempool) TxsWaitChan() <-chan struct{} { return nil }
