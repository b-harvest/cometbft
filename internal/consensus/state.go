--- conflicted
+++ resolved
@@ -47,20 +47,17 @@
 
 // msgs from the reactor which may update the state
 type msgInfo struct {
-<<<<<<< HEAD
-	Msg         Message      `json:"msg"`
-	PeerID      types.NodeID `json:"peer_key"`
-	ReceiveTime time.Time    `json:"receive_time"`
-=======
-	Msg    Message
-	PeerID types.NodeID
+	Msg         Message
+	PeerID      types.NodeID
+	ReceiveTime time.Time
 }
 
 func (msgInfo) TypeTag() string { return "tendermint/wal/MsgInfo" }
 
 type msgInfoJSON struct {
-	Msg    json.RawMessage `json:"msg"`
-	PeerID types.NodeID    `json:"peer_key"`
+	Msg         json.RawMessage `json:"msg"`
+	PeerID      types.NodeID    `json:"peer_key"`
+	ReceiveTime time.Time       `json:"receive_time"`
 }
 
 func (m msgInfo) MarshalJSON() ([]byte, error) {
@@ -68,7 +65,7 @@
 	if err != nil {
 		return nil, err
 	}
-	return json.Marshal(msgInfoJSON{Msg: msg, PeerID: m.PeerID})
+	return json.Marshal(msgInfoJSON{Msg: msg, PeerID: m.PeerID, ReceiveTime: m.ReceiveTime})
 }
 
 func (m *msgInfo) UnmarshalJSON(data []byte) error {
@@ -81,7 +78,6 @@
 	}
 	m.PeerID = msg.PeerID
 	return nil
->>>>>>> 2c90a86a
 }
 
 // internally generated messages which may update the state
