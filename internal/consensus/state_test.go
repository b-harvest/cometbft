--- conflicted
+++ resolved
@@ -320,18 +320,8 @@
 
 	// and then should send nil prevote and precommit regardless of whether other validators prevote and
 	// precommit on it
-<<<<<<< HEAD
-	ensurePrevote(t, voteCh, height, round)
-	validatePrevote(ctx, t, cs1, round, vss[0], nil)
+	ensurePrevoteMatch(t, voteCh, height, round, nil)
 	signAddVotes(ctx, t, cs1, tmproto.PrevoteType, config.ChainID(), blockID, vs2)
-=======
-	ensurePrevoteMatch(t, voteCh, height, round, nil)
-
-	bps, err := propBlock.MakePartSet(partSize)
-	require.NoError(t, err)
-
-	signAddVotes(ctx, t, config, cs1, tmproto.PrevoteType, propBlock.Hash(), bps.Header(), vs2)
->>>>>>> db7d4abd
 	ensurePrevote(t, voteCh, height, round)
 	ensurePrecommit(t, voteCh, height, round)
 	validatePrecommit(ctx, t, cs1, round, -1, vss[0], nil, nil)
@@ -382,11 +372,7 @@
 	ctx, cancel := context.WithCancel(context.Background())
 	defer cancel()
 
-<<<<<<< HEAD
-	cs, vss := makeState(ctx, t, config, logger, 1)
-=======
-	cs, _ := randState(ctx, t, config, log.TestingLogger(), 1)
->>>>>>> db7d4abd
+	cs, _ := makeState(ctx, t, config, logger, 1)
 	height, round := cs.Height, cs.Round
 
 	voteCh := subscribe(ctx, t, cs.eventBus, types.EventQueryVote)
@@ -744,8 +730,7 @@
 	ensureNewProposal(t, proposalCh, height, round)
 
 	// Prevote our nil since the proposal does not match our locked block.
-	ensurePrevote(t, voteCh, height, round)
-	validatePrevote(ctx, t, cs1, round, vss[0], nil)
+	ensurePrevoteMatch(t, voteCh, height, round, nil)
 
 	// Add prevotes from the remainder of the validators for the new locked block.
 	signAddVotes(ctx, t, cs1, tmproto.PrevoteType, config.ChainID(), r1BlockID, vs2, vs3, vs4)
@@ -990,12 +975,7 @@
 		PartSetHeader: rs.ProposalBlockParts.Header(),
 	}
 
-<<<<<<< HEAD
 	ensurePrevote(t, voteCh, height, round)
-=======
-	// go to prevote, node should prevote for locked block (not the new proposal) - this is relocking
-	ensurePrevoteMatch(t, voteCh, height, round, theBlockHash)
->>>>>>> db7d4abd
 
 	signAddVotes(ctx, t, cs1, tmproto.PrevoteType, config.ChainID(), blockID, vs2, vs3, vs4)
 
@@ -1099,12 +1079,7 @@
 		PartSetHeader: rs.ProposalBlockParts.Header(),
 	}
 
-<<<<<<< HEAD
-	ensurePrevote(t, voteCh, height, round)
-	validatePrevote(ctx, t, cs1, round, vss[0], blockID.Hash)
-=======
-	ensurePrevoteMatch(t, voteCh, height, round, theBlockHash)
->>>>>>> db7d4abd
+	ensurePrevoteMatch(t, voteCh, height, round, blockID.Hash)
 
 	signAddVotes(ctx, t, cs1, tmproto.PrevoteType, config.ChainID(), blockID, vs2, vs3, vs4)
 
@@ -1149,8 +1124,7 @@
 	ensureNewProposal(t, proposalCh, height, round)
 
 	// Prevote for nil since the proposed block does not match our locked block.
-	ensurePrevote(t, voteCh, height, round)
-	validatePrevote(ctx, t, cs1, round, vss[0], nil)
+	ensurePrevoteMatch(t, voteCh, height, round, nil)
 
 	// add >2/3 prevotes for nil from all other validators
 	signAddVotes(ctx, t, cs1, tmproto.PrevoteType, config.ChainID(), types.BlockID{}, vs2, vs3, vs4)
@@ -1183,18 +1157,11 @@
 
 	ensureNewProposal(t, proposalCh, height, round)
 
-<<<<<<< HEAD
 	// Prevote for nil since the proposal does not match our locked block.
 	ensurePrevote(t, voteCh, height, round)
 	validatePrevote(ctx, t, cs1, round, vss[0], nil)
 
 	signAddVotes(ctx, t, cs1, tmproto.PrevoteType, config.ChainID(), types.BlockID{}, vs2, vs3, vs4)
-=======
-	// go to prevote, prevote for locked block (not proposal)
-	ensurePrevoteMatch(t, voteCh, height, round, lockedBlockHash)
-	// now lets add prevotes from everyone else for nil (a polka!)
-	signAddVotes(ctx, t, config, cs1, tmproto.PrevoteType, nil, types.PartSetHeader{}, vs2, vs3, vs4)
->>>>>>> db7d4abd
 
 	ensurePrecommit(t, voteCh, height, round)
 
@@ -1284,8 +1251,7 @@
 	ensureNewRound(t, newRoundCh, height, round)
 
 	// prevote for nil since the proposal was not seen.
-	ensurePrevote(t, voteCh, height, round)
-	validatePrevote(ctx, t, cs1, round, vss[0], nil)
+	ensurePrevoteMatch(t, voteCh, height, round, nil)
 
 	// now lets add prevotes from everyone else for the new block
 	signAddVotes(ctx, t, cs1, tmproto.PrevoteType, config.ChainID(), secondBlockID, vs2, vs3, vs4)
@@ -1334,12 +1300,7 @@
 		PartSetHeader: rs.ProposalBlockParts.Header(),
 	}
 
-<<<<<<< HEAD
 	ensurePrevote(t, voteCh, height, round)
-=======
-	// go to prevote, node should prevote for locked block (not the new proposal) - this is relocking
-	ensurePrevoteMatch(t, voteCh, height, round, firstBlockHash)
->>>>>>> db7d4abd
 
 	signAddVotes(ctx, t, cs1, tmproto.PrevoteType, config.ChainID(), types.BlockID{}, vs2, vs3, vs4)
 
@@ -1410,16 +1371,8 @@
 	rs := cs1.GetRoundState()
 	propBlock := rs.ProposalBlock
 
-<<<<<<< HEAD
-	ensurePrevote(t, voteCh, height, round)
-	validatePrevote(ctx, t, cs1, round, vss[0], propBlock.Hash())
+	ensurePrevoteMatch(t, voteCh, height, round, propBlock.Hash())
 	partSet, err := propBlock.MakePartSet(partSize)
-=======
-	ensurePrevoteMatch(t, voteCh, height, round, propBlock.Hash())
-
-	// the others sign a polka but we don't see it
-	bps, err := propBlock.MakePartSet(partSize)
->>>>>>> db7d4abd
 	require.NoError(t, err)
 	blockID := types.BlockID{Hash: propBlock.Hash(), PartSetHeader: partSet.Header()}
 	// the others sign a polka but we don't see it
@@ -1465,12 +1418,7 @@
 	t.Logf("new prop hash %v", fmt.Sprintf("%X", propBlock.Hash()))
 
 	// go to prevote, prevote for proposal block
-<<<<<<< HEAD
-	ensurePrevote(t, voteCh, height, round)
-	validatePrevote(ctx, t, cs1, round, vss[0], r2BlockID.Hash)
-=======
-	ensurePrevoteMatch(t, voteCh, height, round, propBlockHash)
->>>>>>> db7d4abd
+	ensurePrevoteMatch(t, voteCh, height, round, r2BlockID.Hash)
 
 	// now we see the others prevote for it, so we should lock on it
 	signAddVotes(ctx, t, cs1, tmproto.PrevoteType, config.ChainID(), r2BlockID, vs2, vs3, vs4)
@@ -1497,14 +1445,7 @@
 	ensureNewTimeout(t, timeoutProposeCh, height, round, cs1.config.Propose(round).Nanoseconds())
 
 	// finish prevote
-<<<<<<< HEAD
-	ensurePrevote(t, voteCh, height, round)
-	// we should prevote for nil
-	validatePrevote(ctx, t, cs1, round, vss[0], nil)
-=======
-	// we should prevote what we're locked on
-	ensurePrevoteMatch(t, voteCh, height, round, propBlockHash)
->>>>>>> db7d4abd
+	ensurePrevoteMatch(t, voteCh, height, round, nil)
 
 	newStepCh := subscribe(ctx, t, cs1.eventBus, types.EventQueryNewRoundStep)
 
@@ -1571,12 +1512,7 @@
 	require.NoError(t, err)
 	ensureNewProposal(t, proposalCh, height, round)
 
-<<<<<<< HEAD
-	ensurePrevote(t, voteCh, height, round)
-	validatePrevote(ctx, t, cs1, round, vss[0], propBlockID1.Hash)
-=======
-	ensurePrevoteMatch(t, voteCh, height, round, propBlockHash1)
->>>>>>> db7d4abd
+	ensurePrevoteMatch(t, voteCh, height, round, propBlockID1.Hash)
 
 	signAddVotes(ctx, t, cs1, tmproto.PrevoteType, config.ChainID(), propBlockID1, vs2, vs3, vs4)
 
@@ -1615,7 +1551,6 @@
 	*/
 	ensureNewProposal(t, proposalCh, height, round)
 
-<<<<<<< HEAD
 	ensurePrevote(t, voteCh, height, round)
 	validatePrevote(ctx, t, cs1, round, vss[0], propBlockID1.Hash)
 
@@ -1753,10 +1688,6 @@
 	// round 0.
 	ensurePrevote(t, voteCh, height, round)
 	validatePrevote(ctx, t, cs1, round, vss[0], r1BlockID.Hash)
-=======
-	ensureNoNewUnlock(t, unlockCh)
-	ensurePrevoteMatch(t, voteCh, height, round, propBlockHash1)
->>>>>>> db7d4abd
 
 	signAddVotes(ctx, t, cs1, tmproto.PrevoteType, config.ChainID(), types.BlockID{}, vs2, vs3, vs4)
 
@@ -1806,12 +1737,7 @@
 		PartSetHeader: partSet.Header(),
 	}
 
-<<<<<<< HEAD
-	ensurePrevote(t, voteCh, height, round)
-	validatePrevote(ctx, t, cs1, round, vss[0], blockID.Hash)
-=======
-	ensurePrevoteMatch(t, voteCh, height, round, propBlockHash)
->>>>>>> db7d4abd
+	ensurePrevoteMatch(t, voteCh, height, round, blockID.Hash)
 
 	// the others sign a polka
 	signAddVotes(ctx, t, cs1, tmproto.PrevoteType, cfg.ChainID(), blockID, vs2, vs3, vs4)
@@ -1834,15 +1760,8 @@
 	// timeout of propose
 	ensureNewTimeout(t, timeoutProposeCh, height, round, cs1.config.Propose(round).Nanoseconds())
 
-<<<<<<< HEAD
 	// We did not see a valid proposal within this round, so prevote nil.
-	ensurePrevote(t, voteCh, height, round)
-	validatePrevote(ctx, t, cs1, round, vss[0], nil)
-=======
-	ensurePrevoteMatch(t, voteCh, height, round, propBlockHash)
-
-	signAddVotes(ctx, t, config, cs1, tmproto.PrevoteType, nil, types.PartSetHeader{}, vs2, vs3, vs4)
->>>>>>> db7d4abd
+	ensurePrevoteMatch(t, voteCh, height, round, nil)
 
 	signAddVotes(ctx, t, cs1, tmproto.PrecommitType, cfg.ChainID(), types.BlockID{}, vs2, vs3, vs4)
 
@@ -1913,12 +1832,7 @@
 		PartSetHeader: partSet.Header(),
 	}
 
-<<<<<<< HEAD
-	ensurePrevote(t, voteCh, height, round)
-	validatePrevote(ctx, t, cs1, round, vss[0], blockID.Hash)
-=======
-	ensurePrevoteMatch(t, voteCh, height, round, propBlockHash)
->>>>>>> db7d4abd
+	ensurePrevoteMatch(t, voteCh, height, round, blockID.Hash)
 
 	// vs2 send prevote for propBlock
 	signAddVotes(ctx, t, cs1, tmproto.PrevoteType, config.ChainID(), blockID, vs2)
@@ -2296,12 +2210,7 @@
 		PartSetHeader: rs.ProposalBlockParts.Header(),
 	}
 
-<<<<<<< HEAD
-	ensurePrevote(t, voteCh, height, round)
-	validatePrevote(ctx, t, cs1, round, vss[0], blockID.Hash)
-=======
-	ensurePrevoteMatch(t, voteCh, height, round, theBlockHash)
->>>>>>> db7d4abd
+	ensurePrevoteMatch(t, voteCh, height, round, blockID.Hash)
 
 	signAddVotes(ctx, t, cs1, tmproto.PrevoteType, config.ChainID(), blockID, vs2, vs3, vs4)
 
@@ -2367,12 +2276,7 @@
 		PartSetHeader: rs.ProposalBlockParts.Header(),
 	}
 
-<<<<<<< HEAD
-	ensurePrevote(t, voteCh, height, round)
-	validatePrevote(ctx, t, cs1, round, vss[0], blockID.Hash)
-=======
-	ensurePrevoteMatch(t, voteCh, height, round, theBlockHash)
->>>>>>> db7d4abd
+	ensurePrevoteMatch(t, voteCh, height, round, blockID.Hash)
 
 	signAddVotes(ctx, t, cs1, tmproto.PrevoteType, config.ChainID(), blockID, vs2, vs3, vs4)
 
@@ -2472,14 +2376,8 @@
 	// a polka happened but we didn't see it!
 	*/
 
-<<<<<<< HEAD
 	// prevote for nil since we did not receive a proposal in this round.
-	ensurePrevote(t, voteCh, height, round)
-	validatePrevote(ctx, t, cs1, round, vss[0], nil)
-=======
-	// go to prevote, prevote for locked block
 	ensurePrevoteMatch(t, voteCh, height, round, rs.LockedBlock.Hash())
->>>>>>> db7d4abd
 
 	// now we receive the precommit from the previous round
 	addVotes(cs1, precommit4)
